# This code is part of Qiskit.
#
# (C) Copyright IBM 2021.
#
# This code is licensed under the Apache License, Version 2.0. You may
# obtain a copy of this license in the LICENSE.txt file in the root directory
# of this source tree or at http://www.apache.org/licenses/LICENSE-2.0.
#
# Any modifications or derivative works of this code must retain this
# copyright notice, and modified files need to carry a notice indicating
# that they have been altered from the originals.

"""Tests for the base class for calibration-type experiments."""

from test.base import QiskitExperimentsTestCase

from qiskit.circuit import Parameter
from qiskit.pulse import Play, Constant, DriveChannel, ScheduleBlock

from qiskit_experiments.library import QubitSpectroscopy
from qiskit_experiments.calibration_management.base_calibration_experiment import (
    BaseCalibrationExperiment,
    Calibrations,
)
from qiskit_experiments.framework.composite import ParallelExperiment, BatchExperiment
from qiskit_experiments.test.fake_backend import FakeBackend
from .utils import MockCalExperiment, DoNothingAnalysis


class TestBaseCalibrationClass(QiskitExperimentsTestCase):
    """Tests for base calibration experiment classes."""

    def test_class_order(self):
        """Test warnings when the BaseCalibrationExperiment is not the first parent."""

        class CorrectOrder(BaseCalibrationExperiment, QubitSpectroscopy):
            """A class with the correct order should not produce warnings.."""

            def __init__(self):
                """A dummy class for parent order testing."""
                super().__init__(Calibrations(coupling_map=[]), [0], [0, 1, 2])

            def _attach_calibrations(self, circuit):
                """Needed as this method is abstract"""
                pass

        CorrectOrder()

        with self.assertWarns(Warning):

            # pylint: disable=unused-variable
            class WrongOrder(QubitSpectroscopy, BaseCalibrationExperiment):
                """Merely defining this class is enough to raise the warning."""

                def __init__(self):
                    """A dummy class for parent order testing."""
<<<<<<< HEAD
                    super().__init__(Calibrations(coupling_map=[]), 0, [0, 1, 2])

    def test_update_calibration(self):
        """Test updating calibrations with execution of calibration experiment."""
        backend = FakeBackend()
        ref_new_value = 0.3

        param = Parameter("to_calibrate")
        schedule = ScheduleBlock(name="test")
        schedule.append(Play(Constant(100, param), DriveChannel(0)), inplace=True)
        cals = Calibrations()
        cals.add_schedule(schedule, 0, 1)

        exp = MockCalExperiment(
            qubits=(0,),
            calibrations=cals,
            new_value=ref_new_value,
            param_name="to_calibrate",
            sched_name="test",
        )
        exp.run(backend).block_for_results()

        new_value = cals.get_parameter_value("to_calibrate", (0,), "test")
        self.assertEqual(new_value, ref_new_value)

        new_schedule = cals.get_schedule("test", (0,))
        ref_schedule = schedule.assign_parameters({param: ref_new_value}, inplace=False)
        self.assertEqual(new_schedule, ref_schedule)

    def test_update_calibration_update_analysis(self):
        """Test updating calibrations with experiment with updated analysis option."""
        backend = FakeBackend()
        ref_new_value = 0.3

        param = Parameter("to_calibrate")
        schedule = ScheduleBlock(name="test")
        schedule.append(Play(Constant(100, param), DriveChannel(0)), inplace=True)
        cals = Calibrations()
        cals.add_schedule(schedule, 0, 1)

        exp = MockCalExperiment(
            qubits=(0,),
            calibrations=cals,
            new_value=999999,
            param_name="to_calibrate",
            sched_name="test",
        )
        exp.analysis.set_options(return_value=ref_new_value)
        exp.run(backend).block_for_results()

        new_value = cals.get_parameter_value("to_calibrate", (0,), "test")
        self.assertEqual(new_value, ref_new_value)

        new_schedule = cals.get_schedule("test", (0,))
        ref_schedule = schedule.assign_parameters({param: ref_new_value}, inplace=False)
        self.assertEqual(new_schedule, ref_schedule)

    def test_update_calibration_custom_analysis(self):
        """Test updating calibrations with experiment instance with user analysis."""
        backend = FakeBackend()
        ref_new_value = 0.3

        param = Parameter("to_calibrate")
        schedule = ScheduleBlock(name="test")
        schedule.append(Play(Constant(100, param), DriveChannel(0)), inplace=True)
        cals = Calibrations()
        cals.add_schedule(schedule, 0, 1)

        exp = MockCalExperiment(
            qubits=(0,),
            calibrations=cals,
            new_value=99999,
            param_name="to_calibrate",
            sched_name="test",
        )

        user_analysis = DoNothingAnalysis()
        user_analysis.set_options(return_value=ref_new_value)
        exp.analysis = user_analysis
        exp.run(backend).block_for_results()

        new_value = cals.get_parameter_value("to_calibrate", (0,), "test")
        self.assertEqual(new_value, ref_new_value)

        new_schedule = cals.get_schedule("test", (0,))
        ref_schedule = schedule.assign_parameters({param: ref_new_value}, inplace=False)
        self.assertEqual(new_schedule, ref_schedule)

    def test_update_calibration_batch(self):
        """Test updating calibrations from batch experiment."""
        backend = FakeBackend()
        ref_new_value1 = 100
        ref_new_value2 = 0.4

        param1 = Parameter("to_calibrate1")
        param2 = Parameter("to_calibrate2")
        schedule = ScheduleBlock(name="test")
        schedule.append(Play(Constant(param1, param2), DriveChannel(0)), inplace=True)
        cals = Calibrations()
        cals.add_schedule(schedule, 0, 1)

        exp1 = MockCalExperiment(
            qubits=(0,),
            calibrations=cals,
            new_value=ref_new_value1,
            param_name="to_calibrate1",
            sched_name="test",
        )
        exp2 = MockCalExperiment(
            qubits=(0,),
            calibrations=cals,
            new_value=ref_new_value2,
            param_name="to_calibrate2",
            sched_name="test",
        )
        batch_exp = BatchExperiment([exp1, exp2], backend=backend)
        batch_exp.run(backend).block_for_results()

        new_value1 = cals.get_parameter_value("to_calibrate1", (0,), "test")
        self.assertEqual(new_value1, ref_new_value1)

        new_value2 = cals.get_parameter_value("to_calibrate2", (0,), "test")
        self.assertEqual(new_value2, ref_new_value2)

        new_schedule = cals.get_schedule("test", (0,))
        ref_schedule = schedule.assign_parameters(
            {
                param1: ref_new_value1,
                param2: ref_new_value2,
            },
            inplace=False,
        )
        self.assertEqual(new_schedule, ref_schedule)

    def test_update_calibration_parallel(self):
        """Test updating calibrations from parallel experiment."""
        backend = FakeBackend()
        ref_new_value1 = 0.3
        ref_new_value2 = 0.4

        param1 = Parameter("to_calibrate1")
        param2 = Parameter("to_calibrate2")
        schedule1 = ScheduleBlock(name="test1")
        schedule1.append(Play(Constant(100, param1), DriveChannel(0)), inplace=True)
        schedule2 = ScheduleBlock(name="test2")
        schedule2.append(Play(Constant(100, param2), DriveChannel(1)), inplace=True)
        cals = Calibrations()
        cals.add_schedule(schedule1, 0, 1)
        cals.add_schedule(schedule2, 1, 1)

        exp1 = MockCalExperiment(
            qubits=(0,),
            calibrations=cals,
            new_value=ref_new_value1,
            param_name="to_calibrate1",
            sched_name="test1",
        )
        exp2 = MockCalExperiment(
            qubits=(1,),
            calibrations=cals,
            new_value=ref_new_value2,
            param_name="to_calibrate2",
            sched_name="test2",
        )
        batch_exp = ParallelExperiment([exp1, exp2], backend=backend)
        batch_exp.run(backend).block_for_results()

        new_value1 = cals.get_parameter_value("to_calibrate1", (0,), "test1")
        self.assertEqual(new_value1, ref_new_value1)

        new_value2 = cals.get_parameter_value("to_calibrate2", (1,), "test2")
        self.assertEqual(new_value2, ref_new_value2)

        new_schedule1 = cals.get_schedule("test1", (0,))
        ref_schedule1 = schedule1.assign_parameters({param1: ref_new_value1}, inplace=False)
        self.assertEqual(new_schedule1, ref_schedule1)

        new_schedule2 = cals.get_schedule("test2", (1,))
        ref_schedule2 = schedule2.assign_parameters({param2: ref_new_value2}, inplace=False)
        self.assertEqual(new_schedule2, ref_schedule2)
=======
                    super().__init__(Calibrations(coupling_map=[]), [0], [0, 1, 2])
>>>>>>> a9ad34d8
<|MERGE_RESOLUTION|>--- conflicted
+++ resolved
@@ -54,8 +54,7 @@
 
                 def __init__(self):
                     """A dummy class for parent order testing."""
-<<<<<<< HEAD
-                    super().__init__(Calibrations(coupling_map=[]), 0, [0, 1, 2])
+                    super().__init__(Calibrations(coupling_map=[]), [0], [0, 1, 2])
 
     def test_update_calibration(self):
         """Test updating calibrations with execution of calibration experiment."""
@@ -234,7 +233,4 @@
 
         new_schedule2 = cals.get_schedule("test2", (1,))
         ref_schedule2 = schedule2.assign_parameters({param2: ref_new_value2}, inplace=False)
-        self.assertEqual(new_schedule2, ref_schedule2)
-=======
-                    super().__init__(Calibrations(coupling_map=[]), [0], [0, 1, 2])
->>>>>>> a9ad34d8
+        self.assertEqual(new_schedule2, ref_schedule2)