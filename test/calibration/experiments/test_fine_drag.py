# This code is part of Qiskit.
#
# (C) Copyright IBM 2021.
#
# This code is licensed under the Apache License, Version 2.0. You may
# obtain a copy of this license in the LICENSE.txt file in the root directory
# of this source tree or at http://www.apache.org/licenses/LICENSE-2.0.
#
# Any modifications or derivative works of this code must retain this
# copyright notice, and modified files need to carry a notice indicating
# that they have been altered from the originals.

"""Test fine drag calibration experiment."""

from test.base import QiskitExperimentsTestCase
import copy
import numpy as np

from qiskit import transpile
from qiskit.circuit import QuantumCircuit, Gate
from qiskit.test.mock import FakeArmonk
import qiskit.pulse as pulse

from qiskit_experiments.library import FineDrag, FineXDrag, FineDragCal
from qiskit_experiments.test.mock_iq_backend import DragBackend
from qiskit_experiments.calibration_management import Calibrations
from qiskit_experiments.calibration_management.basis_gate_library import FixedFrequencyTransmon


class FineDragTestBackend(DragBackend):
    """A simple and primitive backend, to be run by the rough drag tests."""

    def _compute_probability(self, circuit: QuantumCircuit) -> float:
        """Returns the probability based on the beta, number of gates, and leakage."""
        n_gates = circuit.count_ops().get("rz", 0) // 2

        return 0.5 * np.sin(n_gates * self._error) + 0.5


class TestFineDrag(QiskitExperimentsTestCase):
    """Tests of the fine DRAG experiment."""

    def setUp(self):
        """Setup test variables."""
        super().setUp()

        with pulse.build(name="Drag") as schedule:
            pulse.play(pulse.Drag(160, 0.5, 40, 0.3), pulse.DriveChannel(0))

        self.schedule = schedule

    def test_circuits(self):
        """Test the circuits of the experiment."""

        drag = FineDrag(0, Gate("Drag", num_qubits=1, params=[]))
        drag.set_experiment_options(schedule=self.schedule)
        drag.backend = FakeArmonk()
        for circuit in drag.circuits()[1:]:
            for idx, name in enumerate(["Drag", "rz", "Drag", "rz"]):
                self.assertEqual(circuit.data[idx][0].name, name)

    def test_end_to_end(self):
        """A simple test to check if the experiment will run and fit data."""

        drag = FineDrag(0, Gate("Drag", num_qubits=1, params=[]))
        drag.set_experiment_options(schedule=self.schedule)
        drag.set_transpile_options(basis_gates=["rz", "Drag", "sx"])
        exp_data = drag.run(FineDragTestBackend())
        self.assertExperimentDone(exp_data)

        self.assertEqual(exp_data.analysis_results(0).quality, "good")

    def test_end_to_end_no_schedule(self):
        """Test that we can run without a schedule."""

        exp_data = FineXDrag(0).run(FineDragTestBackend())
        self.assertExperimentDone(exp_data)

        self.assertEqual(exp_data.analysis_results(0).quality, "good")

    def test_experiment_config(self):
        """Test converting to and from config works"""
        exp = FineDrag(0, Gate("Drag", num_qubits=1, params=[]))
        config = exp.config()
        loaded_exp = FineDrag.from_config(config)
        self.assertNotEqual(exp, loaded_exp)
        self.assertEqual(config, loaded_exp.config())


class TestFineDragCal(QiskitExperimentsTestCase):
    """Test the calibration version of the fine drag experiment."""

    def setUp(self):
        """Setup the test."""
        super().setUp()

        library = FixedFrequencyTransmon()

        self.backend = FineDragTestBackend()
        self.cals = Calibrations.from_backend(self.backend, library)

    def test_experiment_config(self):
        """Test converting to and from config works"""
        exp = FineDragCal(0, self.cals, schedule_name="x")
        config = exp.config()
        loaded_exp = FineDragCal.from_config(config)
        self.assertNotEqual(exp, loaded_exp)
        self.assertEqual(config, loaded_exp.config())

    def test_update_cals(self):
        """Test that the calibrations are updated."""

        init_beta = 0.0

        drag_cal = FineDragCal(0, self.cals, "x", self.backend)

        transpile_opts = copy.copy(drag_cal.transpile_options.__dict__)
        transpile_opts["initial_layout"] = list(drag_cal.physical_qubits)
        circs = transpile(drag_cal.circuits(), **transpile_opts)

        with pulse.build(name="x") as expected_x:
            pulse.play(pulse.Drag(160, 0.5, 40, 0), pulse.DriveChannel(0))

        with pulse.build(name="sx") as expected_sx:
            pulse.play(pulse.Drag(160, 0.25, 40, 0), pulse.DriveChannel(0))

        self.assertEqual(circs[5].calibrations["x"][((0,), ())], expected_x)
        self.assertEqual(circs[5].calibrations["sx"][((0,), ())], expected_sx)

        # run the calibration experiment. This should update the beta parameter of x which we test.
        exp_data = drag_cal.run(self.backend)
<<<<<<< HEAD
        d_theta = exp_data.analysis_results(1).value.n
=======
        self.assertExperimentDone(exp_data)
        d_theta = exp_data.analysis_results(1).value.value
>>>>>>> 10803ad8
        sigma = 40
        target_angle = np.pi
        new_beta = -np.sqrt(np.pi) * d_theta * sigma / target_angle ** 2

        transpile_opts = copy.copy(drag_cal.transpile_options.__dict__)
        transpile_opts["initial_layout"] = list(drag_cal.physical_qubits)
        circs = transpile(drag_cal.circuits(), **transpile_opts)

        x_cal = circs[5].calibrations["x"][((0,), ())]

        # Requires allclose due to numerical precision.
        self.assertTrue(np.allclose(x_cal.blocks[0].pulse.beta, new_beta))
        self.assertFalse(np.allclose(x_cal.blocks[0].pulse.beta, init_beta))
        self.assertEqual(circs[5].calibrations["sx"][((0,), ())], expected_sx)<|MERGE_RESOLUTION|>--- conflicted
+++ resolved
@@ -129,12 +129,8 @@
 
         # run the calibration experiment. This should update the beta parameter of x which we test.
         exp_data = drag_cal.run(self.backend)
-<<<<<<< HEAD
+        self.assertExperimentDone(exp_data)
         d_theta = exp_data.analysis_results(1).value.n
-=======
-        self.assertExperimentDone(exp_data)
-        d_theta = exp_data.analysis_results(1).value.value
->>>>>>> 10803ad8
         sigma = 40
         target_angle = np.pi
         new_beta = -np.sqrt(np.pi) * d_theta * sigma / target_angle ** 2
