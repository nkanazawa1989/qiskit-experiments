--- conflicted
+++ resolved
@@ -61,14 +61,10 @@
         result = expdata.analysis_results(0)
 
         self.assertEqual(result.quality, "good")
-<<<<<<< HEAD
-        self.assertAlmostEqual(result.value.params["freq"], backend.rabi_rate, delta=test_tol)
-=======
         # The comparison is made against the object that exists in the backend for accurate testing
         self.assertAlmostEqual(
-            result.value[1], backend.experiment_helper.rabi_rate(), delta=test_tol
-        )
->>>>>>> 404397d9
+            result.value.params["freq"], backend.experiment_helper.rabi_rate(), delta=test_tol
+        )
 
         # updating 'amplitude_to_angle' parameter in the experiment helper
         rabi_experiment_helper.amplitude_to_angle = np.pi / 2
@@ -77,15 +73,9 @@
         self.assertExperimentDone(expdata)
         result = expdata.analysis_results(0)
         self.assertEqual(result.quality, "good")
-<<<<<<< HEAD
-        self.assertAlmostEqual(result.value.params["freq"], backend.rabi_rate, delta=test_tol)
-
-        backend = RabiBackend(amplitude_to_angle=2.5 * np.pi)
-=======
         self.assertAlmostEqual(
-            result.value[1], backend.experiment_helper.rabi_rate(), delta=test_tol
-        )
->>>>>>> 404397d9
+            result.value.params["freq"], backend.experiment_helper.rabi_rate(), delta=test_tol
+        )
 
         # updating 'amplitude_to_angle' parameter in the experiment helper and experiment options
         rabi_experiment_helper.amplitude_to_angle = 2.5 * np.pi
@@ -95,13 +85,9 @@
         self.assertExperimentDone(expdata)
         result = expdata.analysis_results(0)
         self.assertEqual(result.quality, "good")
-<<<<<<< HEAD
-        self.assertAlmostEqual(result.value.params["freq"], backend.rabi_rate, delta=test_tol)
-=======
         self.assertAlmostEqual(
-            result.value[1], backend.experiment_helper.rabi_rate(), delta=test_tol
-        )
->>>>>>> 404397d9
+            result.value.params["freq"], backend.experiment_helper.rabi_rate(), delta=test_tol
+        )
 
     def test_wrong_processor(self):
         """Test that we can override the data processing by giving a faulty data processor."""
