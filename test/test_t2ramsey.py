--- conflicted
+++ resolved
@@ -182,20 +182,13 @@
         # second experiment
         delays1 = list(range(2, 65, 2))
         exp1 = T2Ramsey(qubit, delays1, unit=unit)
-<<<<<<< HEAD
         exp1.set_analysis_options(p0=default_p0)
-        expdata1 = exp1.run(backend=backend, experiment_data=expdata0, shots=1000)
-        expdata1.block_for_results()
-
-        res_t2star_1 = expdata1.analysis_results("T2star")
-        res_freq_1 = expdata1.analysis_results("Frequency")
-=======
-        exp1.set_analysis_options(user_p0=default_p0)
         expdata1 = exp1.run(backend=backend, analysis=False, shots=1000).block_for_results()
         expdata1.add_data(expdata0.data())
         exp1.run_analysis(expdata1)
-        results1 = expdata1.analysis_results()
->>>>>>> 6b25166c
+
+        res_t2star_1 = expdata1.analysis_results("T2star")
+        res_freq_1 = expdata1.analysis_results("Frequency")
 
         self.assertAlmostEqual(
             res_t2star_1.value.value,
@@ -207,11 +200,7 @@
             estimated_freq,
             delta=TestT2Ramsey.__tolerance__ * res_freq_1.value.value,
         )
-<<<<<<< HEAD
         self.assertLessEqual(res_t2star_1.value.stderr, res_t2star_0.value.stderr)
-        self.assertEqual(len(expdata1.data()), len(delays0) + len(delays1))
-=======
-        self.assertLessEqual(results1[0].value.stderr, results0[0].value.stderr)
         self.assertEqual(len(expdata1.data()), len(delays0) + len(delays1))
 
     def test_experiment_config(self):
@@ -220,5 +209,4 @@
         config = exp.config
         loaded_exp = T2Ramsey.from_config(config)
         self.assertNotEqual(exp, loaded_exp)
-        self.assertEqual(config, loaded_exp.config)
->>>>>>> 6b25166c
+        self.assertEqual(config, loaded_exp.config)