--- conflicted
+++ resolved
@@ -34,7 +34,6 @@
             out += f" \u00B1 {self.stderr}"
         if self.unit is not None:
             out += f" {str(self.unit)}"
-<<<<<<< HEAD
         return out
 
     def __new__(cls, *args, **kwargs):
@@ -107,7 +106,4 @@
 # Monkey patch ufloat for deprecated FitVal equivalent API
 uncertainties.UFloat.value = property(value)
 uncertainties.UFloat.stderr = property(stderr)
-uncertainties.UFloat.unit = property(unit)
-=======
-        return out
->>>>>>> 61851791
+uncertainties.UFloat.unit = property(unit)