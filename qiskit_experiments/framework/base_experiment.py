# This code is part of Qiskit.
#
# (C) Copyright IBM 2021.
#
# This code is licensed under the Apache License, Version 2.0. You may
# obtain a copy of this license in the LICENSE.txt file in the root directory
# of this source tree or at http://www.apache.org/licenses/LICENSE-2.0.
#
# Any modifications or derivative works of this code must retain this
# copyright notice, and modified files need to carry a notice indicating
# that they have been altered from the originals.
"""
Base Experiment class.
"""

from abc import ABC, abstractmethod
from typing import Iterable, Optional, Tuple, List, Dict
import copy
from numbers import Integral

from qiskit import transpile, assemble, QuantumCircuit
from qiskit.providers import BaseJob
from qiskit.providers.backend import Backend
from qiskit.providers.basebackend import BaseBackend as LegacyBackend
from qiskit.exceptions import QiskitError
from qiskit.qobj.utils import MeasLevel
from qiskit_experiments.framework import Options
from qiskit_experiments.framework.experiment_data import ExperimentData


class BaseExperiment(ABC):
    """Abstract base class for experiments.

    Class Attributes:

        __analysis_class__: Optional, the default Analysis class to use for
                            data analysis. If None no data analysis will be
                            done on experiment data (Default: None).
        __experiment_data__: ExperimentData class that is produced by the
                             experiment (Default: ExperimentData).
    """

    # Analysis class for experiment
    __analysis_class__ = None

    # ExperimentData class for experiment
    __experiment_data__ = ExperimentData

    def __init__(self, qubits: Iterable[int], experiment_type: Optional[str] = None):
        """Initialize the experiment object.

        Args:
            qubits: the number of qubits or list of physical qubits for
                    the experiment.
            experiment_type: Optional, the experiment type string.

        Raises:
            QiskitError: if qubits is a list and contains duplicates.
        """
        # Experiment identification metadata
        self._type = experiment_type if experiment_type else type(self).__name__

        # Circuit parameters
        if isinstance(qubits, Integral):
            self._num_qubits = qubits
            self._physical_qubits = tuple(range(qubits))
        else:
            self._num_qubits = len(qubits)
            self._physical_qubits = tuple(qubits)
            if self._num_qubits != len(set(self._physical_qubits)):
                raise QiskitError("Duplicate qubits in physical qubits list.")

        # Experiment options
        self._experiment_options = self._default_experiment_options()
        self._transpile_options = self._default_transpile_options()
        self._run_options = self._default_run_options()
        self._analysis_options = self._default_analysis_options()

    def run(
        self,
        backend: Backend,
        analysis: bool = True,
        experiment_data: Optional[ExperimentData] = None,
        **run_options,
    ) -> ExperimentData:
        """Run an experiment and perform analysis.

        Args:
            backend: The backend to run the experiment on.
            analysis: If True run analysis on the experiment data.
            experiment_data: Optional, add results to existing
                experiment data. If None a new ExperimentData object will be
                returned.
            run_options: backend runtime options used for circuit execution.

        Returns:
            The experiment data object.
        """
        # Create experiment data container
        experiment_data = self._initialize_experiment_data(backend, experiment_data)

        # Run options
        run_opts = copy.copy(self.run_options)
        run_opts.update_options(**run_options)
        run_opts = run_opts.__dict__

        # Generate and transpile circuits
        circuits = self.run_transpile(backend)

        # Execute experiment
        if isinstance(backend, LegacyBackend):
            qobj = assemble(circuits, backend=backend, **run_opts)
            job = backend.run(qobj)
        else:
            job = backend.run(circuits, **run_opts)

        # Add experiment option metadata
        self._add_job_metadata(experiment_data, job, **run_opts)

        # Run analysis
        if analysis:
            experiment_data = self.run_analysis(experiment_data, job)
        else:
            experiment_data.add_data(job)

        return experiment_data

    def _initialize_experiment_data(
        self, backend: Backend, experiment_data: Optional[ExperimentData] = None
    ) -> ExperimentData:
        """Initialize the return data container for the experiment run"""
        if experiment_data is None:
            return self.__experiment_data__(experiment=self, backend=backend)

        # Validate experiment is compatible with existing data
        if not isinstance(experiment_data, ExperimentData):
            raise QiskitError("Input `experiment_data` is not a valid ExperimentData.")
        if experiment_data.experiment_type != self._type:
            raise QiskitError("Existing ExperimentData contains data from a different experiment.")
        if experiment_data.metadata.get("physical_qubits") != list(self.physical_qubits):
            raise QiskitError(
                "Existing ExperimentData contains data for a different set of physical qubits."
            )

        return experiment_data._copy_metadata()

    def pre_transpile_action(self, backend: Backend):
        """An extra subroutine executed before transpilation.

        Note:
            This method may be implemented by a subclass that requires to update the
            transpiler configuration based on the given backend instance,
            otherwise the transpiler configuration should be updated with the
            :py:meth:`_default_transpile_options` method.

            For example, some specific transpiler options might change depending on the real
            hardware execution or circuit simulator execution.
            By default, this method does nothing.

        Args:
            backend: Target backend.
        """
        pass

    # pylint: disable = unused-argument
    def post_transpile_action(
        self, circuits: List[QuantumCircuit], backend: Backend
    ) -> List[QuantumCircuit]:
        """An extra subroutine executed after transpilation.

        Note:
            This method may be implemented by a subclass that requires to update the
            circuit or its metadata after transpilation.
            Without this method, the transpiled circuit will be immediately executed on the backend.
            This method enables the experiment to modify the circuit with pulse gates,
            or some extra metadata regarding the transpiled sequence of instructions.

            By default, this method just passes transpiled circuits to the execution chain.

        Args:
            circuits: List of transpiled circuits.
            backend: Target backend.

        Returns:
            List of circuits to execute.
        """
        return circuits

    def run_transpile(self, backend: Backend, **options) -> List[QuantumCircuit]:
        """Run transpile and returns transpiled circuits.

        Args:
            backend: Target backend.
            options: User provided runtime options.

        Returns:
            Transpiled circuit to execute.
        """
<<<<<<< HEAD
        # Run pre transpile. This is implemented by each experiment subclass.
        self.pre_transpile_action(backend)
=======
        # Run pre transpile if implemented by subclasses.
        self._pre_transpile_hook(backend)
>>>>>>> f1a1bcb5

        # Get transpile options
        transpile_options = copy.copy(self.transpile_options)
        transpile_options.update_options(
            initial_layout=list(self._physical_qubits),
            **options,
        )
        transpile_options = transpile_options.__dict__

        circuits = transpile(circuits=self.circuits(backend), backend=backend, **transpile_options)

        # Run post transpile. This is implemented by each experiment subclass.
        circuits = self.post_transpile_action(circuits, backend)

        return circuits

    def post_analysis_action(self, experiment_data: ExperimentData):
        """An extra subroutine executed after analysis.

        Note:
            This method may be implemented by a subclass that requires to perform
            extra data processing based on the analyzed experimental result.

            Note that the analysis routine will not complete until the backend job
            is executed, and this method will be called after the analysis routine
            is completed though a handler of the experiment result will be immediately
            returned to users (a future object). This method is automatically triggered
            when the analysis is finished, and will be processed in background.

            If this method updates some other (mutable) objects, you may need manage
            synchronization of update of the object data. Otherwise you may want to
            call :meth:`block_for_results` method of the ``experiment_data`` here
            to freeze processing chain until the job result is returned.

            By default, this method does nothing.

        Args:
            experiment_data: A future object of the experimental result.
        """
        pass

    def run_analysis(
        self, experiment_data: ExperimentData, job: BaseJob = None, **options
    ) -> ExperimentData:
        """Run analysis and update ExperimentData with analysis result.

        Args:
            experiment_data: The experiment data to analyze.
            job: The future object of experiment result which is currently running on the backend.
            options: Additional analysis options. Any values set here will
                override the value from :meth:`analysis_options` for the current run.

        Returns:
            An experiment data object containing the analysis results and figures.

        Raises:
            QiskitError: Method is called with an empty experiment result.
        """
        run_analysis = self.analysis() if self.__analysis_class__ else None

        # Get analysis options
        analysis_options = copy.copy(self.analysis_options)
        analysis_options.update_options(**options)
        analysis_options = analysis_options.__dict__

        if not job and run_analysis is not None:
            # Run analysis immediately
            if not experiment_data.data():
                raise QiskitError(
                    "Experiment data seems to be empty and no running job is provided. "
                    "At least one data entry is required to run analysis."
                )
            experiment_data = run_analysis.run(experiment_data, **analysis_options)
        else:
            # Run analysis when job is completed
            experiment_data.add_data(
                data=job,
                post_processing_callback=run_analysis.run,
                **analysis_options,
            )

        # Run post analysis. This is implemented by each experiment subclass.
        self.post_analysis_action(experiment_data)

        return experiment_data

    @property
    def num_qubits(self) -> int:
        """Return the number of qubits for this experiment."""
        return self._num_qubits

    @property
    def physical_qubits(self) -> Tuple[int]:
        """Return the physical qubits for this experiment."""
        return self._physical_qubits

    @property
    def experiment_type(self) -> str:
        """Return experiment type."""
        return self._type

    @classmethod
    def analysis(cls):
        """Return the default Analysis class for the experiment."""
        if cls.__analysis_class__ is None:
            raise QiskitError(f"Experiment {cls.__name__} does not have a default Analysis class")
        # pylint: disable = not-callable
        return cls.__analysis_class__()

    @abstractmethod
    def circuits(self, backend: Optional[Backend] = None) -> List[QuantumCircuit]:
        """Return a list of experiment circuits.

        Args:
            backend: Optional, a backend object.

        Returns:
            A list of :class:`QuantumCircuit`.

        .. note::
            These circuits should be on qubits ``[0, .., N-1]`` for an
            *N*-qubit experiment. The circuits mapped to physical qubits
            are obtained via the :meth:`transpiled_circuits` method.
        """
        # NOTE: Subclasses should override this method using the `options`
        # values for any explicit experiment options that effect circuit
        # generation

    @classmethod
    def _default_experiment_options(cls) -> Options:
        """Default kwarg options for experiment"""
        # Experiment subclasses should override this method to return
        # an `Options` object containing all the supported options for
        # that experiment and their default values. Only options listed
        # here can be modified later by the different methods for
        # setting options.
        return Options()

    @property
    def experiment_options(self) -> Options:
        """Return the options for the experiment."""
        return self._experiment_options

    def set_experiment_options(self, **fields):
        """Set the experiment options.

        Args:
            fields: The fields to update the options

        Raises:
            AttributeError: If the field passed in is not a supported options
        """
        for field in fields:
            if not hasattr(self._experiment_options, field):
                raise AttributeError(
                    f"Options field {field} is not valid for {type(self).__name__}"
                )
        self._experiment_options.update_options(**fields)

    @classmethod
    def _default_transpile_options(cls) -> Options:
        """Default transpiler options for transpilation of circuits"""
        # Experiment subclasses can override this method if they need
        # to set specific default transpiler options to transpile the
        # experiment circuits.
        return Options(optimization_level=0)

    @property
    def transpile_options(self) -> Options:
        """Return the transpiler options for the :meth:`run` method."""
        return self._transpile_options

    def set_transpile_options(self, **fields):
        """Set the transpiler options for :meth:`run` method.

        Args:
            fields: The fields to update the options

        Raises:
            QiskitError: if `initial_layout` is one of the fields.
        """
        if "initial_layout" in fields:
            raise QiskitError(
                "Initial layout cannot be specified as a transpile option"
                " as it is determined by the experiment physical qubits."
            )
        self._transpile_options.update_options(**fields)

    @classmethod
    def _default_run_options(cls) -> Options:
        """Default options values for the experiment :meth:`run` method."""
        return Options(meas_level=MeasLevel.CLASSIFIED)

    @property
    def run_options(self) -> Options:
        """Return options values for the experiment :meth:`run` method."""
        return self._run_options

    def set_run_options(self, **fields):
        """Set options values for the experiment  :meth:`run` method.

        Args:
            fields: The fields to update the options
        """
        self._run_options.update_options(**fields)

    @classmethod
    def _default_analysis_options(cls) -> Options:
        """Default options for analysis of experiment results."""
        # Experiment subclasses can override this method if they need
        # to set specific analysis options defaults that are different
        # from the Analysis subclass `_default_options` values.
        if cls.__analysis_class__:
            return cls.__analysis_class__._default_options()
        return Options()

    @property
    def analysis_options(self) -> Options:
        """Return the analysis options for :meth:`run` analysis."""
        return self._analysis_options

    def set_analysis_options(self, **fields):
        """Set the analysis options for :meth:`run` method.

        Args:
            fields: The fields to update the options
        """
        self._analysis_options.update_options(**fields)

    def _metadata(self) -> Dict[str, any]:
        """Return experiment metadata for ExperimentData.

        The :meth:`_add_job_metadata` method will be called for each
        experiment execution to append job metadata, including current
        option values, to the ``job_metadata`` list.
        """
        metadata = {
            "experiment_type": self._type,
            "num_qubits": self.num_qubits,
            "physical_qubits": list(self.physical_qubits),
            "job_metadata": [],
        }
        # Add additional metadata if subclasses specify it
        for key, val in self._additional_metadata():
            metadata[key] = val
        return metadata

    def _additional_metadata(self) -> Dict[str, any]:
        """Add additional subclass experiment metadata.

        Subclasses can override this method if it is necessary to store
        additional experiment metadata in ExperimentData.
        """
        return {}

    def _add_job_metadata(self, experiment_data: ExperimentData, job: BaseJob, **run_options):
        """Add runtime job metadata to ExperimentData.

        Args:
            experiment_data: the experiment data container.
            job: the job object.
            run_options: backend run options for the job.
        """
        metadata = {
            "job_id": job.job_id(),
            "experiment_options": copy.copy(self.experiment_options.__dict__),
            "transpile_options": copy.copy(self.transpile_options.__dict__),
            "analysis_options": copy.copy(self.analysis_options.__dict__),
            "run_options": copy.copy(run_options),
        }
        experiment_data._metadata["job_metadata"].append(metadata)<|MERGE_RESOLUTION|>--- conflicted
+++ resolved
@@ -196,13 +196,8 @@
         Returns:
             Transpiled circuit to execute.
         """
-<<<<<<< HEAD
-        # Run pre transpile. This is implemented by each experiment subclass.
+        # Run pre transpile if implemented by subclasses.
         self.pre_transpile_action(backend)
-=======
-        # Run pre transpile if implemented by subclasses.
-        self._pre_transpile_hook(backend)
->>>>>>> f1a1bcb5
 
         # Get transpile options
         transpile_options = copy.copy(self.transpile_options)
