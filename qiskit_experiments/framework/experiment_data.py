--- conflicted
+++ resolved
@@ -19,14 +19,8 @@
 from typing import Dict, Optional, List, Union, Any, Callable, Tuple, TYPE_CHECKING
 from datetime import datetime, timezone
 from concurrent import futures
-<<<<<<< HEAD
 from functools import wraps
 from collections import deque, defaultdict
-=======
-from threading import Event
-from functools import wraps
-from collections import deque
->>>>>>> 7c0662ce
 import contextlib
 import copy
 import uuid
@@ -1385,11 +1379,7 @@
             )
             if self.auto_save:
                 service_result = _series_to_service_result(
-<<<<<<< HEAD
-                    series=self._analysis_results.get_data(uid),
-=======
                     series=self._analysis_results.get_data(uid, columns="all").iloc[0],
->>>>>>> 7c0662ce
                     service=self._service,
                     auto_save=False,
                 )
