# This code is part of Qiskit.
#
# (C) Copyright IBM 2021.
#
# This code is licensed under the Apache License, Version 2.0. You may
# obtain a copy of this license in the LICENSE.txt file in the root directory
# of this source tree or at http://www.apache.org/licenses/LICENSE-2.0.
#
# Any modifications or derivative works of this code must retain this
# copyright notice, and modified files need to carry a notice indicating
# that they have been altered from the originals.

"""DRAG pulse calibration experiment."""

import warnings
from typing import List, Union

import lmfit
import numpy as np

import qiskit_experiments.curve_analysis as curve
from qiskit_experiments.framework import ExperimentData
from qiskit_experiments.exceptions import AnalysisError


class DragCalAnalysis(curve.CurveAnalysis):
    r"""Drag calibration analysis based on a fit to a cosine function.

    # section: fit_model

        Analyse a Drag calibration experiment by fitting multiple series each to a cosine
        function. All functions share the phase parameter (i.e. beta), amplitude, and
        baseline. The frequencies of the oscillations are related through the number of
        repetitions of the Drag gates. Several initial guesses are tried if the user
        does not provide one. The fit function is

        .. math::

            y_i = {\rm amp} \cos\left(2 \pi\cdot {\rm reps}_i \cdot {\rm freq}\cdot x -
            2 \pi\cdot {\rm reps}_i \cdot {\rm freq}\cdot \beta\right) + {\rm base}

        Here, the fit parameter :math:`freq` is the frequency of the oscillation of a
        single pair of Drag plus and minus rotations and :math:`{\rm reps}_i` is the number
        of times that the Drag plus and minus rotations are repeated in curve :math:`i`.
        Note that the aim of the Drag calibration is to find the :math:`\beta` that
        minimizes the phase shifts. This implies that the optimal :math:`\beta` occurs when
        all :math:`y` curves are minimum, i.e. they produce the ground state. This occurs when

        .. math::

            {\rm reps}_i * {\rm freq} * (x - \beta) = N

        is satisfied with :math:`N` an integer. Note, however, that this condition
        produces a minimum only when the amplitude is negative. To ensure this is
        the case, we bound the amplitude to be less than 0.

    # section: fit_parameters
        defpar \rm amp:
            desc: Amplitude of all series.
            init_guess: The maximum y value scaled by -1, -0.5, and -0.25.
            bounds: [-2, 0] scaled to the maximum signal value.

        defpar \rm base:
            desc: Base line of all series.
            init_guess: Half the maximum y-value of the data.
            bounds: [-1, 1] scaled to the maximum y-value.

        defpar {\rm freq}:
            desc: Frequency of oscillation as a function of :math:`\beta` for a single pair
                of DRAG plus and minus pulses.
            init_guess: For the curve with the most Drag pulse repetitions, the peak frequency
                of the power spectral density is found and then divided by the number of repetitions.
            bounds: [0, inf].

        defpar \beta:
            desc: Common beta offset. This is the parameter of interest.
            init_guess: Linearly spaced between the maximum and minimum scanned beta.
            bounds: [-min scan range, max scan range].
    """

    @classmethod
    def _default_options(cls):
<<<<<<< HEAD
        """Return the default analysis options.

        Analysis Options:
            reps (List[int]): The number of times the Rp - Rm gate sequence is repeated in
                each series. This option must be provided from the experiment class to
                build fit models.
        """
=======
        """Return the default analysis options."""
>>>>>>> d821de7b
        default_options = super()._default_options()
        default_options.plotter.set_figure_options(
            xlabel="Beta",
            ylabel="Signal (arb. units)",
        )
        default_options.result_parameters = ["beta"]
        default_options.normalization = True

        return default_options

    def set_options(self, **fields):
        if "reps" in fields:
            warnings.warn(
                "Analysis option 'reps' has been dropped and analysis is bootstrapped by "
                "circuit metadata. Setting this option no longer impacts analysis result.",
                DeprecationWarning,
            )
            del fields["reps"]
        super().set_options(**fields)

    def _generate_fit_guesses(
        self,
        user_opt: curve.FitOptions,
        curve_data: curve.CurveData,
    ) -> Union[curve.FitOptions, List[curve.FitOptions]]:
        """Create algorithmic initial fit guess from analysis options and curve data.

        Args:
            user_opt: Fit options filled with user provided guess and bounds.
            curve_data: Formatted data collection to fit.

        Returns:
            List of fit options that are passed to the fitter function.
        """
        # Use the highest-frequency curve to estimate the oscillation frequency.
        max_rep_model_name = self._models[-1]._name
        max_rep = self.options.data_subfit_map[max_rep_model_name]["nrep"]
        curve_data = curve_data.get_subset_of(max_rep_model_name)

        x_data = curve_data.x
        min_beta, max_beta = min(x_data), max(x_data)

        freqs_guess = curve.guess.frequency(curve_data.x, curve_data.y) / max_rep
        user_opt.p0.set_if_empty(freq=freqs_guess)

        avg_x = (max(x_data) + min(x_data)) / 2
        span_x = max(x_data) - min(x_data)
        beta_bound = max(5 / user_opt.p0["freq"], span_x)

        ptp_y = np.ptp(curve_data.y)
        user_opt.bounds.set_if_empty(
            amp=(-2 * ptp_y, 0),
            freq=(0, np.inf),
            beta=(avg_x - beta_bound, avg_x + beta_bound),
            base=(min(curve_data.y) - ptp_y, max(curve_data.y) + ptp_y),
        )
        base_guess = (max(curve_data.y) - min(curve_data.y)) / 2
        user_opt.p0.set_if_empty(base=(user_opt.p0["amp"] or base_guess))

        # Drag curves can sometimes be very flat, i.e. averages of y-data
        # and min-max do not always make good initial guesses. We therefore add
        # 0.5 to the initial guesses. Note that we also set amp=-0.5 because the cosine function
        # becomes +1 at zero phase, i.e. optimal beta, in which y data should become zero
        # in discriminated measurement level.
        options = []
        for amp_factor in (-1, -0.5, -0.25):
            for beta_guess in np.linspace(min_beta, max_beta, 20):
                new_opt = user_opt.copy()
                new_opt.p0.set_if_empty(amp=ptp_y * amp_factor, beta=beta_guess)
                options.append(new_opt)

        return options

    def _run_curve_fit(
        self,
        curve_data: curve.CurveData,
        models: List[lmfit.Model],
    ) -> curve.CurveFitResult:
        r"""Perform curve fitting on given data collection and fit models.

        .. note::

            This class post-processes the fit result from a Drag analysis.

            The Drag analysis should return the beta value that is closest to zero.
            Since the oscillating term is of the form

            .. math::

                \cos(2 \pi\cdot {\rm reps}_i \cdot {\rm freq}\cdot [x - \beta])

            There is a periodicity in beta. This post processing finds the beta that is
            closest to zero by performing the minimization using the modulo function.

            .. math::

                n_\text{min} = \min_{n}|\beta_\text{fit} + n / {\rm freq}|

            and assigning the new beta value to

            .. math::

                \beta = \beta_\text{fit} + n_\text{min} / {\rm freq}.

        Args:
            curve_data: Formatted data to fit.
            models: A list of LMFIT models that are used to build a cost function
                for the LMFIT minimizer.

        Returns:
            The best fitting outcome with minimum reduced chi-squared value.
        """
        fit_result = super()._run_curve_fit(curve_data, models)

        if fit_result and fit_result.params is not None:
            beta = fit_result.params["beta"]
            freq = fit_result.params["freq"]
            min_beta = ((beta + 1 / freq / 2) % (1 / freq)) - 1 / freq / 2
            fit_result.params["beta"] = min_beta

        return fit_result

    def _evaluate_quality(self, fit_data: curve.CurveFitResult) -> Union[str, None]:
        """Algorithmic criteria for whether the fit is good or bad.

        A good fit has:
            - a reduced chi-squared lower than three,
            - a DRAG parameter value within the first period of the lowest number of repetitions,
            - an error on the drag beta smaller than the beta.
        """
        fit_beta = fit_data.ufloat_params["beta"]
        fit_freq = fit_data.ufloat_params["freq"]

        criteria = [
            fit_data.reduced_chisq < 3,
            abs(fit_beta.nominal_value) < 1 / fit_freq.nominal_value / 2,
            curve.utils.is_error_not_significant(fit_beta),
        ]

        if all(criteria):
            return "good"

        return "bad"

    def _initialize(
        self,
        experiment_data: ExperimentData,
    ):
        reps = set(d.get("metadata", None).get("nrep", None) for d in experiment_data.data())
        if None in reps:
            reps.remove(None)
        if not reps:
            raise AnalysisError(
                f"{self.__class__.__name__} expects 'nrep' value in circuit metadata. "
                "Please setup your experiment circuits with proper metadata."
            )
        reps = sorted(reps)

        # Model is initialized at runtime because
        # the experiment option "reps" can be changed before experiment run.
        models = []
        data_subfit_map = {}
        for nrep in sorted(reps):
            name = f"nrep={nrep}"
            models.append(
                lmfit.models.ExpressionModel(
                    expr=f"amp * cos(2 * pi * {nrep} * freq * (x - beta)) + base",
                    name=name,
                )
            )
            data_subfit_map[name] = {"nrep": nrep}
        self._models = models
        self._options.data_subfit_map = data_subfit_map

        super()._initialize(experiment_data)<|MERGE_RESOLUTION|>--- conflicted
+++ resolved
@@ -80,17 +80,7 @@
 
     @classmethod
     def _default_options(cls):
-<<<<<<< HEAD
-        """Return the default analysis options.
-
-        Analysis Options:
-            reps (List[int]): The number of times the Rp - Rm gate sequence is repeated in
-                each series. This option must be provided from the experiment class to
-                build fit models.
-        """
-=======
         """Return the default analysis options."""
->>>>>>> d821de7b
         default_options = super()._default_options()
         default_options.plotter.set_figure_options(
             xlabel="Beta",
