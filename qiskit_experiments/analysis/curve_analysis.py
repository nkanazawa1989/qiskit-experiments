--- conflicted
+++ resolved
@@ -17,11 +17,8 @@
 
 import dataclasses
 import inspect
-<<<<<<< HEAD
 from abc import ABC
-=======
 import functools
->>>>>>> b959269a
 from typing import Any, Dict, List, Tuple, Callable, Union, Optional
 
 import numpy as np
@@ -245,6 +242,7 @@
 
         https://github.com/Qiskit/qiskit-experiments/issues
     """
+
     #: List[SeriesDef]: List of mapping representing a data series
     __series__ = None
 
@@ -301,46 +299,37 @@
         self.__processed_data_set = list()
 
         # Add expected options to instance variable so that every method can access to.
-        default_options = self._default_options()
-
-        if isinstance(default_options, Options):
-            # pylint: disable=no-member
-            default_options = default_options.__dict__
-
-        for key in default_options:
+        for key in self._default_options().__dict__:
             setattr(self, f"__{key}", None)
 
     @classmethod
     def _default_options(cls) -> Options:
         """Return default analysis options.
 
-        Analysis Options:
+        Options:
             curve_fitter (Callable): A callback function to perform fitting with formatted data.
-                See :py:func:`~qiskit_experiments.analysis.multi_curve_fit` for example.
+                See :func:`~qiskit_experiments.analysis.multi_curve_fit` for example.
             data_processor (Callable): A callback function to format experiment data.
-                This can be a :py:class:`~qiskit_experiments.data_processing.DataProcessor`
-                instance or any class instance that defines the ``__call__`` method.
-            p0 (Dict[str, float]): Dictionary of initial parameters. Keys are parameter names.
-            bounds (Dict[str, Tuple[float, float]]): Dictionary of (min, max) tuple of
-                fit parameter boundaries. Keys are parameter names.
+                This can be a :class:`~qiskit_experiments.data_processing.DataProcessor`
+                instance that defines the `self.__call__` method.
+            normalization (bool) : Set ``True`` to normalize y values within range [-1, 1].
+            p0 (Dict[str, float]): Array-like or dictionary
+                of initial parameters.
+            bounds (Dict[str, Tuple[float, float]]): Array-like or dictionary
+                of (min, max) tuple of fit parameter boundaries.
             x_key (str): Circuit metadata key representing a scanned value.
             plot (bool): Set ``True`` to create figure for fit result.
             axis (AxesSubplot): Optional. A matplotlib axis object to draw.
-            xlabel (str): X label of the fit result figure.
-            ylabel (str): Y label of the fit result figure.
-            ylim (Tuple[float, float]): Y axis limit of the fit result figure.
+            xlabel (str): X label of fit result figure.
+            ylabel (str): Y label of fit result figure.
             fit_reports (Dict[str, str]): Mapping of fit parameters and representation
-                in the fit report. If nothing specified, fit report will not be shown.
-            return_data_points (bool): Set ``True`` to return arrays of measured data points.
+                in the fit report.
+            return_data_points (bool): Set ``True`` to return formatted XY data.
         """
         return Options(
             curve_fitter=multi_curve_fit,
-<<<<<<< HEAD
-            data_processor=probability(outcome="1"),
-=======
             data_processor=None,
             normalization=False,
->>>>>>> b959269a
             p0=None,
             bounds=None,
             x_key="xval",
