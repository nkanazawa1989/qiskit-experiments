# This code is part of Qiskit.
#
# (C) Copyright IBM 2021.
#
# This code is licensed under the Apache License, Version 2.0. You may
# obtain a copy of this license in the LICENSE.txt file in the root directory
# of this source tree or at http://www.apache.org/licenses/LICENSE-2.0.
#
# Any modifications or derivative works of this code must retain this
# copyright notice, and modified files need to carry a notice indicating
# that they have been altered from the originals.

"""
Analysis class for curve fitting.
"""
# pylint: disable=invalid-name

import dataclasses
import inspect
from typing import Any, Dict, List, Tuple, Callable, Union, Optional

import numpy as np
from qiskit.providers.options import Options

from qiskit_experiments.analysis import plotting
from qiskit_experiments.analysis.curve_fitting import multi_curve_fit, CurveAnalysisResult
from qiskit_experiments.analysis.data_processing import multi_mean_xy_data
from qiskit_experiments.analysis.data_processing import probability
from qiskit_experiments.analysis.utils import get_opt_value, get_opt_error
from qiskit_experiments.base_analysis import BaseAnalysis
from qiskit_experiments.data_processing import DataProcessor
from qiskit_experiments.data_processing.exceptions import DataProcessorError
from qiskit_experiments.exceptions import AnalysisError
from qiskit_experiments.experiment_data import AnalysisResult, ExperimentData


@dataclasses.dataclass(frozen=True)
class SeriesDef:
    """Description of curve."""

    fit_func: Callable
    filter_kwargs: Dict[str, Any] = dataclasses.field(default_factory=dict)
    name: str = "Series-0"
    plot_color: str = "black"
    plot_symbol: str = "o"


@dataclasses.dataclass(frozen=True)
class CurveData:
    """Set of extracted experiment data."""

    x: np.ndarray
    y: np.ndarray
    e: np.ndarray
    data_index: Union[np.ndarray, int]
    metadata: np.ndarray = None


class CurveAnalysis(BaseAnalysis):
    """A base class for curve fit type analysis.

    The subclasses can override class attributes to define the behavior of
    data extraction and fitting. This docstring describes how code developers can
    create a new curve fit analysis subclass inheriting from this base class.

    Class Attributes:

        __series__: A set of data points that will be fit to the same parameters
            in the fit function. If this analysis contains multiple curves,
            the same number of series definitions should be listed.
            Each series definition is SeriesDef element, that may be initialized with:

                fit_func: The function to which the data will be fit.
                filter_kwargs: Circuit metadata key and value associated with this curve.
                    The data points of the curve are extracted from ExperimentData based on
                    this information.
                name: Name of the curve. This is arbitrary data field, but should be unique.
                plot_color: String color representation of this series in the plot.
                plot_symbol: String formatter of the scatter of this series in the plot.

            See the Examples below for more details.


    Examples:

        A fitting for single exponential decay curve
        ============================================

        In this type of experiment, the analysis deals with a single curve.
        Thus filter_kwargs and series name are not necessary defined.

        .. code-block::

            class AnalysisExample(CurveAnalysis):

                __series__ = [
                    SeriesDef(
                        fit_func=lambda x, p0, p1, p2:
                            exponential_decay(x, amp=p0, lamb=p1, baseline=p2),
                    ),
                ]


        A fitting for two exponential decay curve with partly shared parameter
        ======================================================================

        In this type of experiment, the analysis deals with two curves.
        We need a __series__ definition for each curve, and filter_kwargs should be
        properly defined to separate each curve series.

        .. code-block::

            class AnalysisExample(CurveAnalysis):

                __series__ = [
                    SeriesDef(
                        name="my_experiment1",
                        fit_func=lambda x, p0, p1, p2, p3:
                            exponential_decay(x, amp=p0, lamb=p1, baseline=p3),
                        filter_kwargs={"experiment": 1},
                        plot_color="red",
                        plot_symbol="^",
                    ),
                    SeriesDef(
                        name="my_experiment2",
                        fit_func=lambda x, p0, p1, p2, p3:
                            exponential_decay(x, amp=p0, lamb=p2, baseline=p3),
                        filter_kwargs={"experiment": 2},
                        plot_color="blue",
                        plot_symbol="o",
                    ),
                ]

        In this fit model, we have 4 parameters `p0, p1, p2, p3` and both series share
        `p0` and `p3` as `amp` and `baseline` of the `exponential_decay` fit function.
        Parameter `p1` (`p2`) is only used by `my_experiment1` (`my_experiment2`).
        Both series have same fit function in this example.

        A fitting for two trigonometric curves with the same parameter
        =============================================================

        In this type of experiment, the analysis deals with two different curves.
        However the parameters are shared with both functions.

        .. code-block::

            class AnalysisExample(CurveAnalysis):

                __series__ = [
                    SeriesDef(
                        name="my_experiment1",
                        fit_func=lambda x, p0, p1, p2, p3:
                            cos(x, amp=p0, freq=p1, phase=p2, baseline=p3),
                        filter_kwargs={"experiment": 1},
                        plot_color="red",
                        plot_symbol="^",
                    ),
                    SeriesDef(
                        name="my_experiment2",
                        fit_func=lambda x, p0, p1, p2, p3:
                            sin(x, amp=p0, freq=p1, phase=p2, baseline=p3),
                        filter_kwargs={"experiment": 2},
                        plot_color="blue",
                        plot_symbol="o",
                    ),
                ]

        In this fit model, we have 4 parameters `p0, p1, p2, p3` and both series share
        all parameters. However, these series have different fit curves, i.e.
        `my_experiment1` (`my_experiment2`) uses the `cos` (`sin`) fit function.


    Notes:
        This CurveAnalysis class provides several private methods that subclasses can override.

        - Customize figure generation:
            Override :meth:`~self._create_figures`. For example, here you can create
            arbitrary number of new figures or upgrade the default figure appearance.

        - Customize pre-data processing:
            Override :meth:`~self._pre_processing`. For example, here you can
            take a mean over y values for the same x value, or apply smoothing to y values.

        - Customize post-analysis data processing:
            Override :meth:`~self._post_processing`. For example, here you can
            calculate new entity from fit values. Such as EPC of RB experiment.

        - Customize fitting options:
            Override :meth:`~self._setup_fitting`. For example, here you can
            calculate initial guess from experiment data and setup fitter options.

        See docstring of each method for more details.

        Note that other private methods are not expected to be overridden.
        If you forcibly override these methods, the behavior of analysis logic is not well tested
        and we cannot guarantee it works as expected (you may suffer from bugs).
        Instead, you can open an issue in qiskit-experiment github to upgrade this class
        with proper unittest framework.

        https://github.com/Qiskit/qiskit-experiments/issues
    """

    #: List[SeriesDef]: List of mapping representing a data series
    __series__ = None

    def __new__(cls) -> "CurveAnalysis":
        """Parse series data if all fit functions have the same argument.

        Raises:
            AnalysisError:
                - When fit functions have different argument.

        Returns:
            CurveAnalysis instance with validated series definitions.
        """
        obj = object.__new__(cls)

        fsigs = set()
        for series_def in obj.__series__:
            fsigs.add(inspect.signature(series_def.fit_func))
        if len(fsigs) > 1:
            raise AnalysisError(
                "Fit functions specified in the series definition have "
                "different function signature. They should receive "
                "the same parameter set for multi-objective function fit."
            )
        obj.__fit_params = list(list(fsigs)[0].parameters.keys())[1:]

        return obj

    def __init__(self):
        """Initialize data fields that are privately accessed by methods."""

        #: Iterable[int]: Physical qubits tested by this experiment
        self.__qubits = None

        #: CurveData: Full set of raw experiment data
        self.__raw_data = None

        #: CurveData: Full set of formatted experiment data
        self.__prepared_data = None

        # Add expected options to instance variable so that every method can access to.
        for key in self._default_options().__dict__:
            setattr(self, f"__{key}", None)

    @classmethod
    def _default_options(cls):
        """Return default analysis options.

        Options:
            curve_fitter: A callback function to perform fitting with formatted data.
                This function should have signature:

                .. code-block::

                    def curve_fitter(
                        funcs: List[Callable],
                        series: ndarray,
                        xdata: ndarray,
                        ydata: ndarray,
                        p0: ndarray,
                        sigma: Optional[ndarray],
                        weights: Optional[ndarray],
                        bounds: Optional[
                            Union[Dict[str, Tuple[float, float]], Tuple[ndarray, ndarray]]
                        ],
                    ) -> CurveAnalysisResult:

                See :func:`~qiskit_experiment.analysis.multi_curve_fit` for example.
            data_processor: A callback function to format experiment data.
                This function should have signature:

                .. code-block::

                    def data_processor(data: Dict[str, Any]) -> Tuple[float, float]

                This can be a :class:`~qiskit_experiment.data_processing.DataProcessor`
                instance that defines the `self.__call__` method.
            normalization: Set ``True`` to normalize y values within range [-1, 1].
            p0: Array-like or dictionary of initial parameters.
            bounds: Array-like or dictionary of (min, max) tuple of fit parameter boundaries.
            x_key: Circuit metadata key representing a scanned value.
            plot: Set ``True`` to create figure for fit result.
            axis: Optional. A matplotlib axis object to draw.
            xlabel: X label of fit result figure.
            ylabel: Y label of fit result figure.
            fit_reports: Mapping of fit parameters and representation in the fit report.
            return_data_points: Set ``True`` to return formatted XY data.
        """
        return Options(
            curve_fitter=multi_curve_fit,
            data_processor=probability(outcome="1"),
            normalization=False,
            p0=None,
            bounds=None,
            x_key="xval",
            plot=True,
            axis=None,
            xlabel=None,
            ylabel=None,
            ylim=None,
            fit_reports=None,
            return_data_points=False,
        )

    def _create_figures(self, analysis_results: CurveAnalysisResult) -> List["Figure"]:
        """Create new figures with the fit result and raw data.

        Subclass can override this method to create different type of figures.

        Args:
            analysis_results: Analysis result containing fit parameters.

        Returns:
            List of figures.
        """
        fit_available = all(key in analysis_results for key in ("popt", "popt_err", "xrange"))

        if plotting.HAS_MATPLOTLIB:

            axis = self._get_option("axis")
            if axis is None:
                figure = plotting.pyplot.figure(figsize=(8, 5))
                axis = figure.subplots(nrows=1, ncols=1)
            else:
                figure = axis.get_figure()

            ymin, ymax = np.inf, -np.inf
            for series_def in self.__series__:

                # plot raw data

                raw_data = self._raw_data(name=series_def.name)
                ymin = min(ymin, *raw_data.y)
                ymax = max(ymax, *raw_data.y)
                plotting.plot_scatter(xdata=raw_data.x, ydata=raw_data.y, ax=axis, zorder=0)

                # plot formatted data

                prep_data = self._prepared_data(name=series_def.name)
                if np.all(np.isnan(prep_data.e)):
                    sigma = None
                else:
                    sigma = np.nan_to_num(prep_data.e)

                plotting.plot_errorbar(
                    xdata=prep_data.x,
                    ydata=prep_data.y,
                    sigma=sigma,
                    ax=axis,
                    label=series_def.name,
                    marker=series_def.plot_symbol,
                    color=series_def.plot_color,
                    zorder=1,
                    linestyle="",
                )

                # plot fit curve

                if fit_available:
                    plotting.plot_curve_fit(
                        func=series_def.fit_func,
                        result=analysis_results,
                        ax=axis,
                        color=series_def.plot_color,
                        zorder=2,
                    )

            # format axis

            if len(self.__series__) > 1:
                axis.legend(loc="center right")
            axis.set_xlabel(self._get_option("xlabel"), fontsize=16)
            axis.set_ylabel(self._get_option("ylabel"), fontsize=16)
            axis.tick_params(labelsize=14)
            axis.grid(True)

            # automatic scaling y axis by actual data point.
            # note that y axis will be scaled by confidence interval by default.
            # sometimes we cannot see any data point if variance of parameters is too large.

            height = ymax - ymin
            axis.set_ylim(ymin - 0.1 * height, ymax + 0.1 * height)

            # write analysis report

            fit_reports = self._get_option("fit_reports")
            if fit_reports and fit_available:
                # write fit status in the plot
                analysis_description = ""
                for par_name, label in fit_reports.items():
                    try:
                        # fit value
                        pval = get_opt_value(analysis_results, par_name)
                        perr = get_opt_error(analysis_results, par_name)
                    except ValueError:
                        # maybe post processed value
                        pval = analysis_results[par_name]
                        perr = analysis_results[f"{par_name}_err"]
                    analysis_description += f"{label} = {pval: .3e}\u00B1{perr: .3e}\n"
                chisq = analysis_results["reduced_chisq"]
                analysis_description += f"Fit \u03C7-squared = {chisq: .4f}"

                report_handler = axis.text(
                    0.60,
                    0.95,
                    analysis_description,
                    ha="center",
                    va="top",
                    size=14,
                    transform=axis.transAxes,
                )

                bbox_props = dict(
                    boxstyle="square, pad=0.3", fc="white", ec="black", lw=1, alpha=0.8
                )
                report_handler.set_bbox(bbox_props)

            return [figure]
        else:
            return list()

    def _setup_fitting(self, **options) -> Union[Dict[str, Any], List[Dict[str, Any]]]:
        """An analysis subroutine that is called to set fitter options.

        Subclasses can override this method to provide their own fitter options
        such as initial guesses.

        To create initial guesses from the experimental data. This is provided by
        `self._prepared_data()` method. If there are multiple series, you can get
        specific data of interest by specifying `name` of it.
        This function returns ``CurveData`` instance, which is the `dataclass`
        containing x values `.x`, y values `.y`, and  sigma values `.e`.

        You can also access the defined analysis options with the `self._get_option`.
        For example:

        .. code-block::

            curve_data = self._prepared_data("my_experiment1")

            if self._get_option("my_option1") == "abc":
                p0 = my_guess_function(curve_data.x, curve_data.y, ...)
                bounds = ...
            else:
                p0 = ...
                bounds = ...

            return {"p0": p0, "bounds": bounds}

        Note that this subroutine can generate multiple fit options.
        If multiple options are provided, fitter runs multiple times for each fit option,
        and find the best result measured by the reduced chi-squared value.

        .. code-block::

            fit_1 = {"p0": p0_1, "bounds": bounds, "extra_fit_parameter": "option1"}
            fit_2 = {"p0": p0_2, "bounds": bounds, "extra_fit_parameter": "option2"}

            return [fit_1, fit_2]

        Note that you can also change fitter options (not only initial guesses) in each
        fit condition. This might be convenient to fit parameter with multiple fit algorithms
        or different fitting options. By default, this class uses `scipy.curve_fit`
        as the fitter function. See Scipy API docs for more fitting option details.

        Args:
            options: User provided extra options that are not defined in default options.

        Returns:
            List of FitOptions that are passed to fitter function.
        """
        fit_options = {"p0": self._get_option("p0"), "bounds": self._get_option("bounds")}
        fit_options.update(options)

        return fit_options

    def _pre_processing(
        self,
        x_values: np.ndarray,
        y_values: np.ndarray,
        y_sigmas: np.ndarray,
    ) -> Tuple[np.ndarray, ...]:
        """An optional subroutine to perform data pre-processing.

        Subclasses can override this method to apply pre-precessing to data values to fit.
        Otherwise the analysis uses extracted data values as-is.

        For example,

        - Apply smoothing to y values to deal with noisy observed values
        - Remove redundant data points (outlier)
        - Apply frequency filter function

        etc...

        Returns:
            Numpy array tuple of pre-processed (x_values, y_values, y_sigmas).
        """
        return x_values, y_values, y_sigmas

    def _post_processing(self, analysis_result: CurveAnalysisResult) -> CurveAnalysisResult:
        """Calculate new quantity from the fit result.

        Subclasses can override this method to do post analysis.

        Args:
            analysis_result: Analysis result containing fit result.

        Returns:
            New CurveAnalysisResult instance containing the result of post analysis.
        """
        return analysis_result

    def _extract_curves(
        self, experiment_data: ExperimentData, data_processor: Union[Callable, DataProcessor]
    ):
        """Extract curve data from experiment data.

        This method internally populate two type of curve data.

        - `self.__raw_data`
            This is the data directly obtained from the experiment data.
            You can access to this data with `self._raw_data()`.
            If multiple series exists, you can optionally specify `name` to filter
            target series.

        - `self.__prepared_data`
            This is the formatted data created by averaging y and y sigma values
            over the same x values followed by pre-processing defined by
            `self._pre_processing()` method. This can be controlled by subclasses.
            You can access to this data with `self._prepared_data()`.
            If multiple series exists, you can optionally specify `name` to filter
            target series.

        .. notes::
            The target metadata properties to define each curve entry is described by
            the class attribute __series__ (see `filter_kwargs`).

        Args:
            experiment_data: ExperimentData object to fit parameters.
            data_processor: A callable or DataProcessor instance to format data into numpy array.
                This should take list of dictionary and returns two tuple of float values
                that represent a y value and an error of it.
        Raises:
            DataProcessorError:
                - When `x_key` specified in the analysis option is not
                    defined in the circuit metadata.
        """

        def _is_target_series(datum, **filters):
            try:
                return all(datum["metadata"][key] == val for key, val in filters.items())
            except KeyError:
                return False

        # Extract X, Y, Y_sigma data
        data = experiment_data.data()

        x_key = self._get_option("x_key")
        try:
            x_values = [datum["metadata"][x_key] for datum in data]
        except KeyError as ex:
            raise DataProcessorError(
                f"X value key {x_key} is not defined in circuit metadata."
            ) from ex

        if isinstance(data_processor, DataProcessor):
            y_values, y_sigmas = data_processor(data)
            if y_sigmas is None:
                y_sigmas = np.full(y_values.shape, np.nan)
        else:
            y_values, y_sigmas = zip(*map(data_processor, data))

        # Store metadata
        metadata = np.asarray([datum["metadata"] for datum in data], dtype=object)

        # Format data
<<<<<<< HEAD
        x_values = np.asarray(x_values, dtype=float)
        y_values = np.asarray(y_values, dtype=float) * scale
        y_sigmas = np.asarray(y_sigmas, dtype=float) * scale
=======
        self._x_values = np.asarray(x_values, dtype=float)
        self._y_values = np.asarray(y_values, dtype=float)
        self._y_sigmas = np.asarray(y_sigmas, dtype=float)
>>>>>>> 65a3698f

        # Find series (invalid data is labeled as -1)
        data_index = -1 * np.ones(x_values.size, dtype=int)
        for idx, series_def in enumerate(self.__series__):
            data_matched = np.asarray(
                [_is_target_series(datum, **series_def.filter_kwargs) for datum in data], dtype=bool
            )
            data_index[data_matched] = idx

        # Store raw data
        self.__raw_data = CurveData(
            x=x_values,
            y=y_values,
            e=y_sigmas,
            data_index=data_index,
            metadata=metadata,
        )

        # Perform data pre processing
        mean_data_index, mean_x, mean_y, mean_e = multi_mean_xy_data(
            data_index, x_values, y_values, y_sigmas, method="sample"
        )

        prep_x = np.empty(mean_x.size, dtype=float)
        prep_y = np.empty(mean_x.size, dtype=float)
        prep_e = np.empty(mean_x.size, dtype=float)
        for idx in range(len(self.__series__)):
            locs = mean_data_index == idx
            _prep_x, _prep_y, _prep_e = self._pre_processing(
                mean_x[locs], mean_y[locs], mean_e[locs]
            )
            prep_x[locs] = _prep_x
            prep_y[locs] = _prep_y
            prep_e[locs] = _prep_e

        # Store prepared data
        self.__prepared_data = CurveData(x=prep_x, y=prep_y, e=prep_e, data_index=mean_data_index)

    def _format_fit_options(self, **fitter_options) -> Dict[str, Any]:
        """Format fitting option args to dictionary of parameter names.

        Args:
            fitter_options: Fit options generated by `self._setup_fitting`.

        Returns:
            Formatted fit options.

        Raises:
            AnalysisError:
                - When fit functions have different signature.
                - When fit option is dictionary but key doesn't match with parameter names.
                - When initial guesses are not provided.
                - When fit option is array but length doesn't match with parameter number.
        """
        # Validate dictionary keys
        def _check_keys(parameter_name):
            named_values = fitter_options[parameter_name]
            if not named_values.keys() == set(self.__fit_params):
                raise AnalysisError(
                    f"Fitting option `{parameter_name}` doesn't have the "
                    f"expected parameter names {','.join(self.__fit_params)}."
                )

        # Convert array into dictionary
        def _dictionarize(parameter_name):
            parameter_array = fitter_options[parameter_name]
            if len(parameter_array) != len(self.__fit_params):
                raise AnalysisError(
                    f"Value length of fitting option `{parameter_name}` doesn't "
                    "match with the length of expected parameters. "
                    f"{len(parameter_array)} != {len(self.__fit_params)}."
                )
            return dict(zip(self.__fit_params, parameter_array))

        if fitter_options.get("p0", None):
            if isinstance(fitter_options["p0"], dict):
                _check_keys("p0")
            else:
                fitter_options["p0"] = _dictionarize("p0")
        else:
            # p0 should be defined
            raise AnalysisError("Initial guess p0 is not provided to the fitting options.")

        if fitter_options.get("bounds", None):
            if isinstance(fitter_options["bounds"], dict):
                _check_keys("bounds")
            else:
                fitter_options["bounds"] = _dictionarize("bounds")
        else:
            # bounds are optional
            fitter_options["bounds"] = {par: (-np.inf, np.inf) for par in self.__fit_params}

        return fitter_options

    @property
    def _num_qubits(self):
        """Getter for qubit number."""
        return len(self.__qubits)

    @property
    def _physical_qubits(self):
        """Getter for physical qubit indices."""
        return list(self.__qubits)

    def _raw_data(self, name: Optional[str] = None) -> CurveData:
        """Getter for raw data set.

        Args:
            name: Series name to search for.

        Returns:
            Filtered curve data set.
        """
        return self._filter_subset(data=self.__raw_data, name=name)

    def _prepared_data(self, name: Optional[str] = None) -> CurveData:
        """Getter for prepared data set.

        Args:
            name: Series name to search for.

        Returns:
            Filtered curve data set.
        """
        return self._filter_subset(data=self.__prepared_data, name=name)

    def _filter_subset(self, data: CurveData, name: Optional[str] = None) -> CurveData:
        """A helper method to extract reduced set of data.

        Args:
            data: Target data.
            name: Series name to search for.

        Returns:
            New curve data class with filtered data points for series of interest.

        Raises:
            AnalysisError:
                - When name is not defined in the __series__ definition.
        """
        if name is None:
            # filtering is not requested.
            return data

        for idx, series_def in enumerate(self.__series__):
            if series_def.name == name:
                locs = data.data_index == idx
                filt_x = data.x[locs]
                filt_y = data.y[locs]
                filt_e = data.e[locs]
                if data.metadata is not None:
                    filt_meta = data.metadata[locs]
                else:
                    filt_meta = None
                return CurveData(x=filt_x, y=filt_y, e=filt_e, data_index=idx, metadata=filt_meta)

        raise AnalysisError(f"Specified series {name} is not defined in this analysis.")

    def _arg_parse(self, **options) -> Dict[str, Any]:
        """Parse input kwargs with predicted input.

        Args:
            options: User-input keyword argument options.

        Returns:
            Keyword arguments that not specified in the default options.
        """
        extra_options = dict()
        for key, value in options.items():
            private_key = f"__{key}"
            if hasattr(self, private_key):
                setattr(self, private_key, value)
            else:
                extra_options[key] = value

        return extra_options

    def _get_option(self, arg_name: str) -> Any:
        """A helper function to get specified field from the input analysis options.

        Args:
            arg_name: Name of option.

        Return:
            Arbitrary object specified by the option name.

        Raises:
            AnalysisError:
                - When `arg_name` is not found in the analysis options.
        """
        try:
            return getattr(self, f"__{arg_name}")
        except AttributeError as ex:
            raise AnalysisError(
                f"The argument {arg_name} is selected but not defined. "
                "This key-value pair should be defined in the analysis option."
            ) from ex

    def _run_analysis(
        self, experiment_data: ExperimentData, **options
    ) -> Tuple[List[AnalysisResult], List["pyplot.Figure"]]:
        """Run analysis on circuit data.

        Args:
            experiment_data: the experiment data to analyze.
            options: kwarg options for analysis function.

        Returns:
            tuple: A pair ``(analysis_results, figures)`` where
                   ``analysis_results`` may be a single or list of
                   AnalysisResult objects, and ``figures`` is a list of any
                   figures for the experiment.

        Raises:
            AnalysisError: if the analysis fails.
        """
        analysis_result = CurveAnalysisResult()
        analysis_result["analysis_type"] = self.__class__.__name__
        figures = list()

        # pop arguments that are not given to fitter
        extra_options = self._arg_parse(**options)

        # TODO update this with experiment metadata PR #67
        try:
            self.__qubits = experiment_data.data(0)["metadata"]["qubits"]
        except KeyError:
            pass

        #
        # 1. Setup data processor
        #
        data_processor = self._get_option("data_processor")
        if isinstance(data_processor, DataProcessor) and not data_processor.is_trained:
            # Qiskit DataProcessor instance. May need calibration.
            try:
                data_processor.train(data=experiment_data.data())
            except DataProcessorError as ex:
                raise AnalysisError(
                    f"DataProcessor calibration failed with error message: {str(ex)}."
                ) from ex

        #
        # 2. Extract curve entries from experiment data
        #
        try:
            self._extract_curves(experiment_data=experiment_data, data_processor=data_processor)
        except DataProcessorError as ex:
            raise AnalysisError(
                f"Data extraction and formatting failed with error message: {str(ex)}."
            ) from ex

        #
        # 3. Run fitting
        #
        try:
            curve_fitter = self._get_option("curve_fitter")
            formatted_data = self._prepared_data()

            # Generate fit options
            fit_candidates = self._setup_fitting(**extra_options)

            # Fit for each fit parameter combination
            if isinstance(fit_candidates, dict):
                # Only single initial guess
                fit_options = self._format_fit_options(**fit_candidates)
                fit_result = curve_fitter(
                    funcs=[series_def.fit_func for series_def in self.__series__],
                    series=formatted_data.data_index,
                    xdata=formatted_data.x,
                    ydata=formatted_data.y,
                    sigma=formatted_data.e,
                    **fit_options,
                )
                analysis_result.update(**fit_result)
            else:
                # Multiple initial guesses
                fit_options_candidates = [
                    self._format_fit_options(**fit_options) for fit_options in fit_candidates
                ]
<<<<<<< HEAD
                fit_results = [
                    curve_fitter(
                        funcs=[series_def.fit_func for series_def in self.__series__],
                        series=formatted_data.data_index,
                        xdata=formatted_data.x,
                        ydata=formatted_data.y,
                        sigma=formatted_data.e,
                        **fit_options,
=======
                fit_results = []
                for fit_options in fit_options_candidates:
                    try:
                        fit_result = curve_fitter(
                            funcs=[series_def.fit_func for series_def in self.__series__],
                            series=_data_index,
                            xdata=_xdata,
                            ydata=_ydata,
                            sigma=_sigma,
                            **fit_options,
                        )
                        fit_results.append(fit_result)
                    except AnalysisError:
                        pass
                if len(fit_results) == 0:
                    raise AnalysisError(
                        "All initial guesses and parameter boundaries failed to fit the data. "
                        "Please provide better initial guesses or fit parameter boundaries."
>>>>>>> 65a3698f
                    )
                # Sort by chi squared value
                fit_results = sorted(fit_results, key=lambda r: r["reduced_chisq"])
                analysis_result.update(**fit_results[0])

        except AnalysisError as ex:
            analysis_result["error_message"] = str(ex)
            analysis_result["success"] = False

        else:
            #
            # 4. Post-process analysis data
            #
            analysis_result = self._post_processing(analysis_result=analysis_result)

        finally:
            #
            # 5. Create figures
            #
            if self._get_option("plot"):
                figures.extend(self._create_figures(analysis_results=analysis_result))

            #
            # 6. Optionally store raw data points
            #
            if self._get_option("return_data_points"):
                raw_data_dict = dict()
                for series_def in self.__series__:
                    series_data = self._prepared_data(name=series_def.name)
                    raw_data_dict[series_def.name] = {
                        "xdata": series_data.x,
                        "ydata": series_data.y,
                        "sigma": series_data.e,
                    }
                analysis_result["raw_data"] = raw_data_dict

        return [analysis_result], figures<|MERGE_RESOLUTION|>--- conflicted
+++ resolved
@@ -577,15 +577,9 @@
         metadata = np.asarray([datum["metadata"] for datum in data], dtype=object)
 
         # Format data
-<<<<<<< HEAD
         x_values = np.asarray(x_values, dtype=float)
-        y_values = np.asarray(y_values, dtype=float) * scale
-        y_sigmas = np.asarray(y_sigmas, dtype=float) * scale
-=======
-        self._x_values = np.asarray(x_values, dtype=float)
-        self._y_values = np.asarray(y_values, dtype=float)
-        self._y_sigmas = np.asarray(y_sigmas, dtype=float)
->>>>>>> 65a3698f
+        y_values = np.asarray(y_values, dtype=float)
+        y_sigmas = np.asarray(y_sigmas, dtype=float)
 
         # Find series (invalid data is labeled as -1)
         data_index = -1 * np.ones(x_values.size, dtype=int)
@@ -866,25 +860,15 @@
                 fit_options_candidates = [
                     self._format_fit_options(**fit_options) for fit_options in fit_candidates
                 ]
-<<<<<<< HEAD
-                fit_results = [
-                    curve_fitter(
-                        funcs=[series_def.fit_func for series_def in self.__series__],
-                        series=formatted_data.data_index,
-                        xdata=formatted_data.x,
-                        ydata=formatted_data.y,
-                        sigma=formatted_data.e,
-                        **fit_options,
-=======
                 fit_results = []
                 for fit_options in fit_options_candidates:
                     try:
                         fit_result = curve_fitter(
                             funcs=[series_def.fit_func for series_def in self.__series__],
-                            series=_data_index,
-                            xdata=_xdata,
-                            ydata=_ydata,
-                            sigma=_sigma,
+                            series=formatted_data.data_index,
+                            xdata=formatted_data.x,
+                            ydata=formatted_data.y,
+                            sigma=formatted_data.e,
                             **fit_options,
                         )
                         fit_results.append(fit_result)
@@ -894,7 +878,6 @@
                     raise AnalysisError(
                         "All initial guesses and parameter boundaries failed to fit the data. "
                         "Please provide better initial guesses or fit parameter boundaries."
->>>>>>> 65a3698f
                     )
                 # Sort by chi squared value
                 fit_results = sorted(fit_results, key=lambda r: r["reduced_chisq"])
