# This code is part of Qiskit.
#
# (C) Copyright IBM 2021.
#
# This code is licensed under the Apache License, Version 2.0. You may
# obtain a copy of this license in the LICENSE.txt file in the root directory
# of this source tree or at http://www.apache.org/licenses/LICENSE-2.0.
#
# Any modifications or derivative works of this code must retain this
# copyright notice, and modified files need to carry a notice indicating
# that they have been altered from the originals.

"""
Analysis class for curve fitting.
"""
# pylint: disable=invalid-name

import dataclasses
import functools
import inspect
from abc import ABC
from typing import Any, Dict, List, Tuple, Callable, Union, Optional

from matplotlib import pyplot
from matplotlib.ticker import FuncFormatter
import numpy as np
from qiskit.providers import Backend

try:
    from qiskit.utils import detach_prefix
except ImportError:
    import warnings

    # TODO remove this after Qiskit-terra #6885 becomes available
    def detach_prefix(value: float) -> Tuple[float, str]:
        """A placeholder function. This will be imported from qiskit terra."""
        downfactors = ["p", "n", "μ", "m"]
        upfactors = ["k", "M", "G", "T"]

        if not value:
            return 0.0, ""

        try:
            fixed_point_3n = int(np.floor(np.log10(np.abs(value)) / 3))
            if fixed_point_3n != 0:
                if fixed_point_3n > 0:
                    prefix = upfactors[fixed_point_3n - 1]
                else:
                    prefix = downfactors[fixed_point_3n]
                scale = 10 ** (-3 * fixed_point_3n)
            else:
                prefix = ""
                scale = 1.0
        except IndexError:
            warnings.warn(f"The value {value} is out of range. Raw value is returned.", UserWarning)
            prefix = ""
            scale = 1.0

        return scale * value, prefix


from qiskit_experiments.curve_analysis.curve_data import (
    CurveData,
    SeriesDef,
    FitData,
    ParameterRepr,
)
from qiskit_experiments.curve_analysis.curve_fit import multi_curve_fit
from qiskit_experiments.curve_analysis.visualization import (
    plot_scatter,
    plot_errorbar,
    plot_curve_fit,
)
from qiskit_experiments.data_processing import DataProcessor
from qiskit_experiments.data_processing.exceptions import DataProcessorError
from qiskit_experiments.data_processing.processor_library import get_processor
from qiskit_experiments.exceptions import AnalysisError
from qiskit_experiments.framework import (
    BaseAnalysis,
    ExperimentData,
    AnalysisResultData,
    FitVal,
    Options,
)
from qiskit_experiments.matplotlib import requires_matplotlib


PARAMS_ENTRY_PREFIX = "@Parameters_"
DATA_ENTRY_PREFIX = "@Data_"


class CurveAnalysis(BaseAnalysis, ABC):
    """A base class for curve fit type analysis.

    The subclasses can override class attributes to define the behavior of
    data extraction and fitting. This docstring describes how code developers can
    create a new curve fit analysis subclass inheriting from this base class.

    Class Attributes:
        - ``__series__``: A set of data points that will be fit to the same parameters
          in the fit function. If this analysis contains multiple curves,
          the same number of series definitions should be listed. Each series definition
          is a :class:`SeriesDef` element, that may be initialized with

            - ``fit_func``: The function to which the data will be fit.
            - ``filter_kwargs``: Circuit metadata key and value associated with this curve.
              The data points of the curve are extracted from ExperimentData based on
              this information.
            - ``name``: Name of the curve. This is arbitrary data field, but should be unique.
            - ``plot_color``: String color representation of this series in the plot.
            - ``plot_symbol``: String formatter of the scatter of this series in the plot.
            - ``plot_fit_uncertainty``: A Boolean signaling whether to plot fit uncertainty
              for this series in the plot.

        - ``__fixed_parameters__``: A list of parameter names fixed during the fitting.
            These parameters should be provided in some way. For example, you can provide
            them via experiment options or analysis options. Parameter names should be
            used in the ``fit_func`` in the series definition.

        See the Examples below for more details.


    Examples:

        **A fitting for single exponential decay curve**

        In this type of experiment, the analysis deals with a single curve.
        Thus filter_kwargs and series name are not necessary defined.

        .. code-block::

            class AnalysisExample(CurveAnalysis):

                __series__ = [
                    SeriesDef(
                        fit_func=lambda x, p0, p1, p2:
                            exponential_decay(x, amp=p0, lamb=p1, baseline=p2),
                    ),
                ]

        **A fitting for two exponential decay curve with partly shared parameter**

        In this type of experiment, the analysis deals with two curves.
        We need a __series__ definition for each curve, and filter_kwargs should be
        properly defined to separate each curve series.

        .. code-block::

            class AnalysisExample(CurveAnalysis):

                __series__ = [
                    SeriesDef(
                        name="my_experiment1",
                        fit_func=lambda x, p0, p1, p2, p3:
                            exponential_decay(x, amp=p0, lamb=p1, baseline=p3),
                        filter_kwargs={"experiment": 1},
                        plot_color="red",
                        plot_symbol="^",
                    ),
                    SeriesDef(
                        name="my_experiment2",
                        fit_func=lambda x, p0, p1, p2, p3:
                            exponential_decay(x, amp=p0, lamb=p2, baseline=p3),
                        filter_kwargs={"experiment": 2},
                        plot_color="blue",
                        plot_symbol="o",
                    ),
                ]

        In this fit model, we have 4 parameters `p0, p1, p2, p3` and both series share
        `p0` and `p3` as `amp` and `baseline` of the `exponential_decay` fit function.
        Parameter `p1` (`p2`) is only used by `my_experiment1` (`my_experiment2`).
        Both series have same fit function in this example.


        **A fitting for two trigonometric curves with the same parameter**

        In this type of experiment, the analysis deals with two different curves.
        However the parameters are shared with both functions.

        .. code-block::

            class AnalysisExample(CurveAnalysis):

                __series__ = [
                    SeriesDef(
                        name="my_experiment1",
                        fit_func=lambda x, p0, p1, p2, p3:
                            cos(x, amp=p0, freq=p1, phase=p2, baseline=p3),
                        filter_kwargs={"experiment": 1},
                        plot_color="red",
                        plot_symbol="^",
                    ),
                    SeriesDef(
                        name="my_experiment2",
                        fit_func=lambda x, p0, p1, p2, p3:
                            sin(x, amp=p0, freq=p1, phase=p2, baseline=p3),
                        filter_kwargs={"experiment": 2},
                        plot_color="blue",
                        plot_symbol="o",
                    ),
                ]

        In this fit model, we have 4 parameters `p0, p1, p2, p3` and both series share
        all parameters. However, these series have different fit curves, i.e.
        `my_experiment1` (`my_experiment2`) uses the `cos` (`sin`) fit function.


        **A fitting with fixed parameter**

        In this type of experiment, we can provide fixed fit function parameter.
        This parameter should be assigned via analysis options
        and not passed to the fitter function.

        .. code-block::

            class AnalysisExample(CurveAnalysis):

                __series__ = [
                    SeriesDef(
                        fit_func=lambda x, p0, p1, p2:
                            exponential_decay(x, amp=p0, lamb=p1, baseline=p2),
                    ),
                ]

                __fixed_parameters__ = ["p1"]

        You can add arbitrary number of parameters to the class variable
        ``__fixed_parameters__`` from the fit function arguments.
        This parameter should be defined with the fit functions otherwise the analysis
        instance cannot be created. In above example, parameter ``p1`` should be also
        defined in the analysis options. This parameter will be excluded from the fit parameters
        and thus will not appear in the analysis result.

    Notes:
        This CurveAnalysis class provides several private methods that subclasses can override.

        - Customize figure generation:
            Override :meth:`~self._create_figures`. For example, here you can create
            arbitrary number of new figures or upgrade the default figure appearance.

        - Customize pre-data processing:
            Override :meth:`~self._format_data`. For example, here you can apply smoothing
            to y values, remove outlier, or apply filter function to the data.

        - Create extra data from fit result:
            Override :meth:`~self._extra_database_entry`. You need to return a list of
            :class:`~qiskit_experiments.framework.analysis_result_data.AnalysisResultData`
            object. This returns an empty list by default.

        - Customize fit quality evaluation:
            Override :meth:`~self._evaluate_quality`. This value will be shown in the
            database. You can determine the quality represented by the predefined string
            "good" or "bad" based on fit result,
            such as parameter uncertainty and reduced chi-squared value.
            This returns ``None`` by default. This means evaluation is not performed.

        - Customize post-analysis data processing:
            Override :meth:`~self._post_analysis`. For example, here you can
            calculate new entity from fit values, such as EPC of RB experiment.

        - Customize fitting options:
            Override :meth:`~self._setup_fitting`. For example, here you can
            calculate initial guess from experiment data and setup fitter options.

        See docstring of each method for more details.

        Note that other private methods are not expected to be overridden.
        If you forcibly override these methods, the behavior of analysis logic is not well tested
        and we cannot guarantee it works as expected (you may suffer from bugs).
        Instead, you can open an issue in qiskit-experiment github to upgrade this class
        with proper unittest framework.

        https://github.com/Qiskit/qiskit-experiments/issues
    """

    #: List[SeriesDef]: List of mapping representing a data series
    __series__ = list()

    #: List[str]: Fixed parameter in fit function. Value should be set to the analysis options.
    __fixed_parameters__ = list()

    def __init__(self):
        """Initialize data fields that are privately accessed by methods."""

        #: Dict[str, Any]: Experiment metadata
        self.__experiment_metadata = None

        #: List[CurveData]: Processed experiment data set.
        self.__processed_data_set = list()

        #: Backend: backend object used for experimentation
        self.__backend = None

        # Add expected options to instance variable so that every method can access to.
        for key in self._default_options().__dict__:
            setattr(self, f"__{key}", None)

    @classmethod
    def _fit_params(cls) -> List[str]:
        """Return a list of fitting parameters.

        Returns:
            A list of fit parameter names.

        Raises:
            AnalysisError: When series definitions have inconsistent multi-objective fit function.
            ValueError: When fixed parameter name is not used in the fit function.
        """
        fsigs = set()
        for series_def in cls.__series__:
            fsigs.add(inspect.signature(series_def.fit_func))
        if len(fsigs) > 1:
            raise AnalysisError(
                "Fit functions specified in the series definition have "
                "different function signature. They should receive "
                "the same parameter set for multi-objective function fit."
            )

        # remove the first function argument. this is usually x, i.e. not a fit parameter.
        fit_params = list(list(fsigs)[0].parameters.keys())[1:]

        # remove fixed parameters
        if cls.__fixed_parameters__ is not None:
            for fixed_param in cls.__fixed_parameters__:
                try:
                    fit_params.remove(fixed_param)
                except ValueError as ex:
                    raise AnalysisError(
                        f"Defined fixed parameter {fixed_param} is not a fit function argument."
                        "Update series definition to ensure the parameter name is defined with "
                        f"fit functions. Currently available parameters are {fit_params}."
                    ) from ex

        return fit_params

    @classmethod
    def _default_options(cls) -> Options:
        """Return default analysis options.

        Analysis Options:
            curve_fitter (Callable): A callback function to perform fitting with formatted data.
                See :func:`~qiskit_experiments.analysis.multi_curve_fit` for example.
            data_processor (Callable): A callback function to format experiment data.
                This can be a :class:`~qiskit_experiments.data_processing.DataProcessor`
                instance that defines the `self.__call__` method.
            normalization (bool) : Set ``True`` to normalize y values within range [-1, 1].
            p0 (Dict[str, float]): Array-like or dictionary
                of initial parameters.
            bounds (Dict[str, Tuple[float, float]]): Array-like or dictionary
                of (min, max) tuple of fit parameter boundaries.
            x_key (str): Circuit metadata key representing a scanned value.
            plot (bool): Set ``True`` to create figure for fit result.
            axis (AxesSubplot): Optional. A matplotlib axis object to draw.
            xlabel (str): X label of fit result figure.
            ylabel (str): Y label of fit result figure.
            ylim (Tuple[float, float]): Min and max height limit of fit plot.
            xval_unit (str): SI unit of x values. No prefix is needed here.
                For example, when the x values represent time, this option will be just "s"
                rather than "ms". In the fit result plot, the prefix is automatically selected
                based on the maximum value. If your x values are in [1e-3, 1e-4], they
                are displayed as [1 ms, 10 ms]. This option is likely provided by the
                analysis class rather than end-users. However, users can still override
                if they need different unit notation. By default, this option is set to ``None``,
                and no scaling is applied. X axis will be displayed in the scientific notation.
            yval_unit (str): Unit of y values. Same as ``xval_unit``.
                This value is not provided in most experiments, because y value is usually
                population or expectation values.
            result_parameters (List[Union[str, ParameterRepr]): Parameters reported in the
                database as a dedicated entry. This is a list of parameter representation
                which is either string or ParameterRepr object. If you provide more
                information other than name, you can specify
                ``[ParameterRepr("alpha", "\u03B1", "a.u.")]`` for example.
                The parameter name should be defined in the series definition.
                Representation should be printable in standard output, i.e. no latex syntax.
            return_data_points (bool): Set ``True`` to return formatted XY data.
        """
        options = super()._default_options()

        options.curve_fitter = multi_curve_fit
        options.data_processor = None
        options.normalization = False
        options.x_key = "xval"
        options.plot = True
        options.axis = None
        options.xlabel = None
        options.ylabel = None
        options.ylim = None
        options.xval_unit = None
        options.yval_unit = None
        options.result_parameters = None
        options.return_data_points = False

        # automatically populate initial guess and boundary
        fit_params = cls._fit_params()
        options.p0 = {par_name: None for par_name in fit_params}
        options.bounds = {par_name: None for par_name in fit_params}

        return options

    @requires_matplotlib
    def _create_figures(
        self,
        fit_data: FitData,
        analysis_results: List[AnalysisResultData],
    ) -> List["Figure"]:
        """Create new figures with the fit result and raw data.

        Subclass can override this method to create different type of figures, but
        the ``requires_matplotlib`` decorator is needed to ensure this method
        works with ``DbExperimentData``.

        Args:
            fit_data: Fit data set.
            analysis_results: List of database entries.

        Returns:
            List of figures.
        """
        axis = self._get_option("axis")
        if axis is None:
            figure = pyplot.figure(figsize=(8, 5))
            axis = figure.subplots(nrows=1, ncols=1)
        else:
            figure = axis.get_figure()

        for series_def in self.__series__:
            curve_data_raw = self._data(series_name=series_def.name, label="raw_data")
            curve_data_fit = self._data(series_name=series_def.name, label="fit_ready")

            # plot raw data if data is formatted
            if not np.array_equal(curve_data_raw.y, curve_data_fit.y):
                plot_scatter(xdata=curve_data_raw.x, ydata=curve_data_raw.y, ax=axis, zorder=0)

            # plot formatted data
            curve_data_fit = self._data(series_name=series_def.name, label="fit_ready")
            if np.all(np.isnan(curve_data_fit.y_err)):
                sigma = None
            else:
                sigma = np.nan_to_num(curve_data_fit.y_err)
            plot_errorbar(
                xdata=curve_data_fit.x,
                ydata=curve_data_fit.y,
                sigma=sigma,
                ax=axis,
                label=series_def.name,
                marker=series_def.plot_symbol,
                color=series_def.plot_color,
                zorder=1,
                linestyle="",
            )

            # plot fit curve
            if fit_data:
                plot_curve_fit(
                    func=series_def.fit_func,
                    result=fit_data,
                    ax=axis,
                    color=series_def.plot_color,
                    zorder=2,
                    fit_uncertainty=series_def.plot_fit_uncertainty,
                )
        # format axis
        if len(self.__series__) > 1:
            axis.legend(loc="center right")

        # get axis scaling factor
        for this_axis in ("x", "y"):
            sub_axis = getattr(axis, this_axis + "axis")
            unit = self._get_option(this_axis + "val_unit")
            label = self._get_option(this_axis + "label")
            if unit:
                maxv = np.max(np.abs(sub_axis.get_data_interval()))
                scaled_maxv, prefix = detach_prefix(maxv)
                prefactor = scaled_maxv / maxv
                # pylint: disable=cell-var-from-loop
                sub_axis.set_major_formatter(FuncFormatter(lambda x, p: f"{x * prefactor: g}"))
                sub_axis.set_label_text(f"{label} [{prefix}{unit}]", fontsize=16)
            else:
                sub_axis.set_label_text(label, fontsize=16)
                axis.ticklabel_format(axis=this_axis, style="sci", scilimits=(-3, 3))

        axis.tick_params(labelsize=14)
        axis.grid(True)

        if fit_data:
            # automatic scaling y axis by actual data point.
            # note that y axis will be scaled by confidence interval by default.
            # sometimes we cannot see any data point if variance of parameters is too large.
            height = fit_data.y_range[1] - fit_data.y_range[0]
            axis.set_ylim(fit_data.y_range[0] - 0.1 * height, fit_data.y_range[1] + 0.1 * height)

        # write analysis report
        if fit_data and analysis_results:
            analysis_description = ""
            for res in analysis_results:
                if isinstance(res.value, FitVal) and not res.name.startswith(PARAMS_ENTRY_PREFIX):
                    fitval = res.value
                    if fitval.unit:
                        # unit is defined. do detaching prefix, i.e. 1000 Hz -> 1 kHz
                        val, val_prefix = detach_prefix(fitval.value)
                        val_unit = val_prefix + fitval.unit
                        value_repr = f"{val: .3f}"
                        if fitval.stderr is not None:
                            # with stderr
                            err, err_prefix = detach_prefix(fitval.stderr)
                            err_unit = err_prefix + fitval.unit
                            if val_unit == err_unit:
                                # same value scaling, same prefix
                                value_repr += f" \u00B1 {err: .2f} {val_unit}"
                            else:
                                # different value scaling, different prefix
                                value_repr += f" {val_unit} \u00B1 {err: .2f} {err_unit}"
                        else:
                            # without stderr, just append unit
                            value_repr += f" {val_unit}"
                    else:
                        # unit is not defined. raw value formatting is performed.

                        def format_val(float_val: float) -> str:
                            if np.abs(float_val) < 1e-3 or np.abs(float_val) > 1e3:
                                return f"{float_val: .4e}"
                            return f"{float_val: .4f}"

                        value_repr = format_val(fitval.value)
                        if fitval.stderr is not None:
                            # with stderr
                            value_repr += f" \u00B1 {format_val(fitval.stderr)}"

                    analysis_description += f"{res.name} = {value_repr}\n"
            analysis_description += r"Fit $\chi^2$ = " + f"{fit_data.reduced_chisq: .4f}"

            report_handler = axis.text(
                0.60,
                0.95,
                analysis_description,
                ha="center",
                va="top",
                size=14,
                transform=axis.transAxes,
            )

            bbox_props = dict(boxstyle="square, pad=0.3", fc="white", ec="black", lw=1, alpha=0.8)
            report_handler.set_bbox(bbox_props)

        return [figure]

    def _setup_fitting(self, **extra_options) -> Union[Dict[str, Any], List[Dict[str, Any]]]:
        """An analysis subroutine that is called to set fitter options.

        Subclasses can override this method to provide their own fitter options
        such as initial guesses.

        Create initial guesses from the experimental data provided by the ``self._data()`` method.
        If there are multiple series, you can get a specific series
        by specifying its ``series_name``.
        This function returns a ``CurveData`` instance, which is the `dataclass`
        containing x values `.x`, y values `.y`, and  sigma values `.y_err`.

        You can also access the defined analysis options with the ``self._get_option``.
        For example:

        .. code-block::

            curve_data = self._data(series_name="my_experiment1")

            if self._get_option("my_option1") == "abc":
                p0 = my_guess_function(curve_data.x, curve_data.y, ...)
                bounds = ...
            else:
                p0 = ...
                bounds = ...

            return {"p0": p0, "bounds": bounds}

        Note that this subroutine can generate multiple fit options.
        If multiple options are provided, fitter runs multiple times for each fit option,
        and find the best result measured by the reduced chi-squared value.

        .. code-block::

            fit_1 = {"p0": p0_1, "bounds": bounds, "extra_fit_parameter": "option1"}
            fit_2 = {"p0": p0_2, "bounds": bounds, "extra_fit_parameter": "option2"}

            return [fit_1, fit_2]

        Note that you can also change fitter options (not only initial guesses) in each
        fit condition. This might be convenient to fit parameter with multiple fit algorithms
        or different fitting options. By default, this class uses `scipy.curve_fit`
        as the fitter function. See Scipy API docs for more fitting option details.

        Args:
            extra_options: User provided extra options that are not defined in the default options.

        Returns:
            List of fit options that are passed to the fitter function.
        """
        fit_options = {"p0": self._get_option("p0"), "bounds": self._get_option("bounds")}

        # p0 and bounds are defined in the default options, therefore updating
        # with the extra options only adds options and doesn't override p0 or bounds
        fit_options.update(extra_options)

        return fit_options

    def _format_data(self, data: CurveData) -> CurveData:
        """An optional subroutine to perform data pre-processing.

        Subclasses can override this method to apply pre-precessing to data values to fit.
        Otherwise the analysis uses extracted data values as-is.

        For example,

        - Apply smoothing to y values to deal with noisy observed values
        - Remove redundant data points (outlier)
        - Apply frequency filter function

        etc...

        .. note::

            The data returned by this method should have the label "fit_ready".

        Returns:
            Formatted CurveData instance.
        """
        return CurveData(
            label="fit_ready",
            x=data.x,
            y=data.y,
            y_err=data.y_err,
            data_index=data.data_index,
            metadata=data.metadata,
        )

    # pylint: disable=unused-argument
    def _extra_database_entry(self, fit_data: FitData) -> List[AnalysisResultData]:
        """Calculate new quantity from the fit result.

        Subclasses can override this method to do post analysis.

        Args:
            fit_data: Fit result.

        Returns:
            List of database entry created from the fit data.
        """
        return []

    # pylint: disable=unused-argument
    def _evaluate_quality(self, fit_data: FitData) -> Union[str, None]:
        """Evaluate quality of the fit result.

        Subclasses can override this method to do post analysis.

        Args:
            fit_data: Fit result.

        Returns:
            String that represents fit result quality. Usually "good" or "bad".
        """
        return None

    def _extract_curves(
        self, experiment_data: ExperimentData, data_processor: Union[Callable, DataProcessor]
    ):
        """Extract curve data from experiment data.

        This method internally populate two type of curve data.

        - raw_data:

            This is the data directly obtained from the experiment data.
            You can access to this data with ``self._data(label="raw_data")``.

        - fit_ready:

            This is the formatted data created  pre-processing defined by
            `self._format_data()` method. This method is implemented by subclasses.
            You can access to this data with ``self._data(label="fit_ready")``.

        If multiple series exists, you can optionally specify ``series_name`` in
        ``self._data`` method to filter data in the target series.

        .. notes::
            The target metadata properties to define each curve entry is described by
            the class attribute __series__ (see `filter_kwargs`).

        Args:
            experiment_data: ExperimentData object to fit parameters.
            data_processor: A callable or DataProcessor instance to format data into numpy array.
                This should take list of dictionary and returns two tuple of float values
                that represent a y value and an error of it.
        Raises:
            DataProcessorError: When `x_key` specified in the analysis option is not
                defined in the circuit metadata.
            AnalysisError: When formatted data has the label other than fit_ready.
        """
        self.__processed_data_set = list()

        def _is_target_series(datum, **filters):
            try:
                return all(datum["metadata"][key] == val for key, val in filters.items())
            except KeyError:
                return False

        # Extract X, Y, Y_sigma data
        data = experiment_data.data()

        x_key = self._get_option("x_key")
        try:
            x_values = [datum["metadata"][x_key] for datum in data]
        except KeyError as ex:
            raise DataProcessorError(
                f"X value key {x_key} is not defined in circuit metadata."
            ) from ex

        if isinstance(data_processor, DataProcessor):
            y_values, y_sigmas = data_processor(data)
            if y_sigmas is None:
                y_sigmas = np.full(y_values.shape, np.nan)
        else:
            y_values, y_sigmas = zip(*map(data_processor, data))

        # Store metadata
        metadata = np.asarray([datum["metadata"] for datum in data], dtype=object)

        # Format data
        x_values = np.asarray(x_values, dtype=float)
        y_values = np.asarray(y_values, dtype=float)
        y_sigmas = np.asarray(y_sigmas, dtype=float)

        # Find series (invalid data is labeled as -1)
        data_index = np.full(x_values.size, -1, dtype=int)
        for idx, series_def in enumerate(self.__series__):
            data_matched = np.asarray(
                [_is_target_series(datum, **series_def.filter_kwargs) for datum in data], dtype=bool
            )
            data_index[data_matched] = idx

        # Store raw data
        raw_data = CurveData(
            label="raw_data",
            x=x_values,
            y=y_values,
            y_err=y_sigmas,
            data_index=data_index,
            metadata=metadata,
        )
        self.__processed_data_set.append(raw_data)

        # Format raw data
        formatted_data = self._format_data(raw_data)
        if formatted_data.label != "fit_ready":
            raise AnalysisError(f"Not expected data label {formatted_data.label} != fit_ready.")
        self.__processed_data_set.append(formatted_data)

    def _format_fit_options(self, **fitter_options) -> Dict[str, Any]:
        """Format fitting option args to dictionary of parameter names.

        Args:
            fitter_options: Fit options generated by `self._setup_fitting`.

        Returns:
            Formatted fit options.

        Raises:
            AnalysisError:
                - When fit functions have different signature.
                - When fit option is dictionary but key doesn't match with parameter names.
                - When initial guesses are not provided.
                - When fit option is array but length doesn't match with parameter number.
        """
        fit_params = self._fit_params()

        # Remove any fixed parameter so as not to give them to the fitter.
        if self.__fixed_parameters__:
            for pname in self.__fixed_parameters__:
                fitter_options.pop(pname, None)

        # Validate dictionary keys
        def _check_keys(parameter_name, default_value=None):
            named_values = fitter_options[parameter_name]
            if not named_values.keys() == set(fit_params):
                raise AnalysisError(
                    f"Fitting option `{parameter_name}` doesn't have the "
                    f"expected parameter names {','.join(fit_params)}."
                )
            for key in named_values:
                if named_values[key] is None:
                    named_values[key] = default_value

        # Convert array into dictionary
        def _dictionarize(parameter_name):
            parameter_array = fitter_options[parameter_name]
            if len(parameter_array) != len(fit_params):
                raise AnalysisError(
                    f"Value length of fitting option `{parameter_name}` doesn't "
                    "match with the length of expected parameters. "
                    f"{len(parameter_array)} != {len(fit_params)}."
                )
            return dict(zip(fit_params, parameter_array))

        if fitter_options.get("p0", None):
            if isinstance(fitter_options["p0"], dict):
                _check_keys("p0")
            else:
                fitter_options["p0"] = _dictionarize("p0")
        else:
            # p0 should be defined
            raise AnalysisError("Initial guess p0 is not provided to the fitting options.")

        if fitter_options.get("bounds", None):
            if isinstance(fitter_options["bounds"], dict):
                _check_keys("bounds", default_value=(-np.inf, np.inf))
            else:
                fitter_options["bounds"] = _dictionarize("bounds")
        else:
            # bounds are optional
            fitter_options["bounds"] = {par: (-np.inf, np.inf) for par in fit_params}

        return fitter_options

    @property
    def _experiment_type(self) -> str:
        """Return type of experiment."""
        try:
            return self.__experiment_metadata["experiment_type"]
        except (TypeError, KeyError):
            # Ignore experiment metadata is not set or key is not found
            return None

    @property
    def _num_qubits(self) -> int:
        """Getter for qubit number."""
        try:
            return self.__experiment_metadata["num_qubits"]
        except (TypeError, KeyError):
            # Ignore experiment metadata is not set or key is not found
            return None

    @property
    def _physical_qubits(self) -> List[int]:
        """Getter for physical qubit indices."""
        try:
            return list(self.__experiment_metadata["physical_qubits"])
        except (TypeError, KeyError):
            # Ignore experiment metadata is not set or key is not found
            return None

    @property
    def _backend(self) -> Backend:
        """Getter for backend object."""
        return self.__backend

    def _experiment_options(self, index: int = -1) -> Dict[str, Any]:
        """Return the experiment options of given job index.

        Args:
            index: Index of job metadata to extract. Default to -1 (latest).

        Returns:
            Experiment options. This option is used for circuit generation.
        """
        try:
            return self.__experiment_metadata["job_metadata"][index]["experiment_options"]
        except (TypeError, KeyError, IndexError):
            # Ignore experiment metadata or job metadata is not set or key is not found
            return None

    def _analysis_options(self, index: int = -1) -> Dict[str, Any]:
        """Returns the analysis options of given job index.

        Args:
            index: Index of job metadata to extract. Default to -1 (latest).

        Returns:
            Analysis options. This option is used for analysis.
        """
        try:
            return self.__experiment_metadata["job_metadata"][index]["analysis_options"]
        except (TypeError, KeyError, IndexError):
            # Ignore experiment metadata or job metadata is not set or key is not found
            return None

    def _run_options(self, index: int = -1) -> Dict[str, Any]:
        """Returns the run options of given job index.

        Args:
            index: Index of job metadata to extract. Default to -1 (latest).

        Returns:
            Run options. This option is used for backend execution.
        """
        try:
            return self.__experiment_metadata["job_metadata"][index]["run_options"]
        except (TypeError, KeyError, IndexError):
            # Ignore experiment metadata or job metadata is not set or key is not found
            return None

    def _transpile_options(self, index: int = -1) -> Dict[str, Any]:
        """Returns the transpile options of given job index.

        Args:
            index: Index of job metadata to extract. Default to -1 (latest).

        Returns:
            Transpile options. This option is used for circuit optimization.
        """
        try:
            return self.__experiment_metadata["job_metadata"][index]["transpile_options"]
        except (TypeError, KeyError, IndexError):
            # Ignore experiment metadata or job metadata is not set or key is not found
            return None

    def _data(
        self,
        series_name: Optional[str] = None,
        label: Optional[str] = "fit_ready",
    ) -> CurveData:
        """Getter for experiment data set.

        Args:
            series_name: Series name to search for.
            label: Label attached to data set. By default it returns "fit_ready" data.

        Returns:
            Filtered curve data set.

        Raises:
            AnalysisError: When requested series or label are not defined.
        """
        # pylint: disable = undefined-loop-variable
        for data in self.__processed_data_set:
            if data.label == label:
                break
        else:
            raise AnalysisError(f"Requested data with label {label} does not exist.")

        if series_name is None:
            return data

        for idx, series_def in enumerate(self.__series__):
            if series_def.name == series_name:
                locs = data.data_index == idx
                return CurveData(
                    label=label,
                    x=data.x[locs],
                    y=data.y[locs],
                    y_err=data.y_err[locs],
                    data_index=idx,
                    metadata=data.metadata[locs] if data.metadata is not None else None,
                )

        raise AnalysisError(f"Specified series {series_name} is not defined in this analysis.")

    def _arg_parse(self, **options) -> Dict[str, Any]:
        """Parse input kwargs with predicted input.

        Class attributes will be updated according to the ``options``.
        For example, if ``options`` has a key ``p0``, and the class
        has an attribute named ``__p0``,  then the attribute  ``__0p``
        will be updated to ``options["p0"]``.

        Options that don't have matching attributes will be included
        in the returned dictionary.

        Args:
            options: User-input keyword argument options.

        Returns:
            Keyword arguments not specified in the default options
            of the class.
        """
        extra_options = dict()
        for key, value in options.items():
            private_key = f"__{key}"
            if hasattr(self, private_key):
                setattr(self, private_key, value)
            else:
                extra_options[key] = value

        return extra_options

    def _get_option(self, arg_name: str) -> Any:
        """A helper function to get specified field from the input analysis options.

        Args:
            arg_name: Name of option.

        Return:
            Arbitrary object specified by the option name.

        Raises:
            AnalysisError:
                - When `arg_name` is not found in the analysis options.
        """
        try:
            return getattr(self, f"__{arg_name}")
        except AttributeError as ex:
            raise AnalysisError(
                f"The argument {arg_name} is selected but not defined. "
                "This key-value pair should be defined in the analysis option."
            ) from ex

    def _run_analysis(
        self, experiment_data: ExperimentData, **options
    ) -> Tuple[List[AnalysisResultData], List["pyplot.Figure"]]:
        """Run analysis on circuit data.

        Args:
            experiment_data: the experiment data to analyze.
            options: kwarg options for analysis function.

        Returns:
            tuple: A pair ``(analysis_results, figures)`` where ``analysis_results``
                   is a list of :class:`AnalysisResultData` objects, and ``figures``
                   is a list of any figures for the experiment.

        Raises:
            AnalysisError: If the analysis fails.
            DataProcessorError: When data processing failed.
        """
<<<<<<< HEAD
        result_data = CurveAnalysisResultData()
        result_data["analysis_type"] = self.__class__.__name__

        # add model description
        result_data["fit_models"] = {
            series_def.name: series_def.model_description or "no description"
            for series_def in self.__series__
        }
        figures = list()
=======
>>>>>>> 8555a1c2

        #
        # 1. Parse arguments
        #
        if self.__fixed_parameters__ is not None and len(self.__fixed_parameters__) > 0:
            assigned_params = dict()
            # Extract fixed parameter value from analysis options
            for pname in self.__fixed_parameters__:
                try:
                    assigned_params[pname] = options[pname]
                except KeyError as ex:
                    raise AnalysisError(
                        f"The value of the fixed-value parameter {pname} for the fit function "
                        f"of {self.__class__.__name__} was not found. "
                        "This value must be provided by the analysis options to run this analysis."
                    ) from ex
            # Override series definition with assigned fit functions.
            assigned_series = []
            for series_def in self.__series__:
                dict_def = dataclasses.asdict(series_def)
                dict_def["fit_func"] = functools.partial(series_def.fit_func, **assigned_params)
                assigned_series.append(SeriesDef(**dict_def))
            self.__series__ = assigned_series

        # pop arguments that are not given to the fitter,
        # and update class attributes with the arguments that are given to the fitter
        # (arguments that have matching attributes in the class)
        extra_options = self._arg_parse(**options)

        # get experiment metadata
        try:
            self.__experiment_metadata = experiment_data.metadata

        except AttributeError:
            pass

        # get backend
        try:
            self.__backend = experiment_data.backend
        except AttributeError:
            pass

        try:
            #
            # 2. Setup data processor
            #

            # No data processor has been provided at run-time we infer one from the job
            # metadata and default to the data processor for averaged classified data.
            data_processor = self._get_option("data_processor")

            if not data_processor:
                run_options = self._run_options() or dict()

                try:
                    meas_level = run_options["meas_level"]
                except KeyError as ex:
                    raise DataProcessorError(
                        f"Cannot process data without knowing the measurement level: {str(ex)}."
                    ) from ex

                meas_return = run_options.get("meas_return", None)
                normalization = self._get_option("normalization")

                data_processor = get_processor(meas_level, meas_return, normalization)

            if isinstance(data_processor, DataProcessor) and not data_processor.is_trained:
                # Qiskit DataProcessor instance. May need calibration.
                data_processor.train(data=experiment_data.data())

            #
            # 3. Extract curve entries from experiment data
            #
            self._extract_curves(experiment_data=experiment_data, data_processor=data_processor)

            #
            # 4. Run fitting
            #
            curve_fitter = self._get_option("curve_fitter")
            formatted_data = self._data(label="fit_ready")

            # Generate fit options
            fit_candidates = self._setup_fitting(**extra_options)

            # Fit for each fit parameter combination
            if isinstance(fit_candidates, dict):
                # Only single initial guess
                fit_options = self._format_fit_options(**fit_candidates)
                fit_result = curve_fitter(
                    funcs=[series_def.fit_func for series_def in self.__series__],
                    series=formatted_data.data_index,
                    xdata=formatted_data.x,
                    ydata=formatted_data.y,
                    sigma=formatted_data.y_err,
                    **fit_options,
                )
            else:
                # Multiple initial guesses
                fit_options_candidates = [
                    self._format_fit_options(**fit_options) for fit_options in fit_candidates
                ]
                fit_results = []
                for fit_options in fit_options_candidates:
                    fit_result = curve_fitter(
                        funcs=[series_def.fit_func for series_def in self.__series__],
                        series=formatted_data.data_index,
                        xdata=formatted_data.x,
                        ydata=formatted_data.y,
                        sigma=formatted_data.y_err,
                        **fit_options,
                    )
                    fit_results.append(fit_result)
                if len(fit_results) == 0:
                    raise AnalysisError(
                        "All initial guesses and parameter boundaries failed to fit the data. "
                        "Please provide better initial guesses or fit parameter boundaries."
                    )
                # Sort by chi squared value
                fit_result = sorted(fit_results, key=lambda r: r.reduced_chisq)[0]

        except AnalysisError:
            fit_result = None

        #
        # 5. Create database entry
        #
        analysis_results = []
        if fit_result:
            # pylint: disable=assignment-from-none
            quality = self._evaluate_quality(fit_data=fit_result)

            # overview entry
            analysis_results.append(
                AnalysisResultData(
                    name=PARAMS_ENTRY_PREFIX + self.__class__.__name__,
                    value=FitVal(fit_result.popt, fit_result.popt_err),
                    chisq=fit_result.reduced_chisq,
                    quality=quality,
                    extra={
                        "popt_keys": fit_result.popt_keys,
                        "dof": fit_result.dof,
                        "covariance_mat": fit_result.pcov,
                    },
                )
            )

            # output special parameters
            result_parameters = self._get_option("result_parameters")
            if result_parameters:
                for param_repr in result_parameters:
                    if isinstance(param_repr, ParameterRepr):
                        p_name = param_repr.name
                        p_repr = param_repr.repr or param_repr.name
                        unit = param_repr.unit
                    else:
                        p_name = param_repr
                        p_repr = param_repr
                        unit = None
                    result_entry = AnalysisResultData(
                        name=p_repr,
                        value=fit_result.fitval(p_name, unit),
                        chisq=fit_result.reduced_chisq,
                        quality=quality,
                    )
                    analysis_results.append(result_entry)

            # add extra database entries
            analysis_results.extend(self._extra_database_entry(fit_result))

        if self._get_option("return_data_points"):
            # save raw data points in the data base if option is set (default to false)
            raw_data_dict = dict()
            for series_def in self.__series__:
                series_data = self._data(series_name=series_def.name, label="raw_data")
                raw_data_dict[series_def.name] = {
                    "xdata": series_data.x,
                    "ydata": series_data.y,
                    "sigma": series_data.y_err,
                }
            raw_data_entry = AnalysisResultData(
                name=DATA_ENTRY_PREFIX + self.__class__.__name__,
                value=raw_data_dict,
                extra={
                    "x-unit": self._get_option("xval_unit"),
                    "y-unit": self._get_option("yval_unit"),
                },
            )
            analysis_results.append(raw_data_entry)

        #
        # 6. Create figures
        #
        if self._get_option("plot"):
            figures = self._create_figures(fit_data=fit_result, analysis_results=analysis_results)
        else:
            figures = []

        return analysis_results, figures<|MERGE_RESOLUTION|>--- conflicted
+++ resolved
@@ -1021,18 +1021,6 @@
             AnalysisError: If the analysis fails.
             DataProcessorError: When data processing failed.
         """
-<<<<<<< HEAD
-        result_data = CurveAnalysisResultData()
-        result_data["analysis_type"] = self.__class__.__name__
-
-        # add model description
-        result_data["fit_models"] = {
-            series_def.name: series_def.model_description or "no description"
-            for series_def in self.__series__
-        }
-        figures = list()
-=======
->>>>>>> 8555a1c2
 
         #
         # 1. Parse arguments
@@ -1164,6 +1152,11 @@
             # pylint: disable=assignment-from-none
             quality = self._evaluate_quality(fit_data=fit_result)
 
+            fit_models = {
+                series_def.name: series_def.model_description or "no description"
+                for series_def in self.__series__
+            }
+
             # overview entry
             analysis_results.append(
                 AnalysisResultData(
@@ -1175,6 +1168,7 @@
                         "popt_keys": fit_result.popt_keys,
                         "dof": fit_result.dof,
                         "covariance_mat": fit_result.pcov,
+                        "fit_models": fit_models,
                     },
                 )
             )
