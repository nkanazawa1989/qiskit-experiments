--- conflicted
+++ resolved
@@ -119,11 +119,7 @@
     .. math::
         y = \frac{{\rm amp} \kappa}{\sqrt{\kappa^2 + 4(x -x_0)^2}} + {\rm baseline}
     """
-<<<<<<< HEAD
-    return amp * unp.abs(1 / (1 + 2.0j * (x - x0) / kappa)) + baseline
-=======
-    return amp * kappa / np.sqrt(kappa**2 + 4 * (x - x0) ** 2) + baseline
->>>>>>> 85983232
+    return amp * kappa / unp.sqrt(kappa**2 + 4 * (x - x0) ** 2) + baseline
 
 
 @typecast_float
